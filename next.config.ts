--- conflicted
+++ resolved
@@ -24,154 +24,6 @@
   experimental: {},
 
   // Server external packages
-<<<<<<< HEAD
-  serverExternalPackages: [],
-
-  // Image optimization configuration
-  images: {
-    remotePatterns: [
-      {
-        protocol: 'https',
-        hostname: 'api.cfipros.com',
-        port: '',
-        pathname: '/**',
-      },
-      {
-        protocol: 'https',
-        hostname: 'via.placeholder.com',
-        port: '',
-        pathname: '/**',
-      },
-      {
-        protocol: 'https',
-        hostname: 'picsum.photos',
-        port: '',
-        pathname: '/**',
-      },
-    ],
-    formats: ["image/webp", "image/avif"],
-    deviceSizes: [640, 750, 828, 1080, 1200, 1920, 2048, 3840],
-    imageSizes: [16, 32, 48, 64, 96, 128, 256, 384],
-    dangerouslyAllowSVG: true,
-    contentDispositionType: 'attachment',
-    contentSecurityPolicy: "default-src 'self'; script-src 'none'; sandbox;",
-  },
-
-  // Environment variables that should be available on the client side
-  env: {
-    NEXT_PUBLIC_APP_NAME: "CFIPros",
-    NEXT_PUBLIC_APP_DESCRIPTION: "CFI Training Platform",
-  },
-
-  // Headers configuration
-  async headers() {
-    return [
-      {
-        source: "/(.*)",
-        headers: [
-          {
-            key: "X-Frame-Options",
-            value: "DENY",
-          },
-          {
-            key: "X-Content-Type-Options",
-            value: "nosniff",
-          },
-          {
-            key: "Referrer-Policy",
-            value: "origin-when-cross-origin",
-          },
-        ],
-      },
-      {
-        source: "/api/(.*)",
-        headers: [
-          {
-            key: "X-RateLimit-Limit",
-            value: "100",
-          },
-          {
-            key: "X-RateLimit-Remaining",
-            value: "99",
-          },
-        ],
-      },
-    ];
-  },
-
-  // Redirects configuration
-  async redirects() {
-    return [
-      {
-        source: "/home",
-        destination: "/",
-        permanent: true,
-      },
-    ];
-  },
-
-  // Webpack configuration for custom optimizations
-  webpack: (config, { dev, isServer }) => {
-    // Add custom webpack optimizations here if needed
-    if (!dev && !isServer) {
-      config.resolve.alias = {
-        ...config.resolve.alias,
-        "@": __dirname,
-      };
-
-      // Optimize bundle splitting for better performance
-      config.optimization = {
-        ...config.optimization,
-        splitChunks: {
-          ...config.optimization.splitChunks,
-          cacheGroups: {
-            ...config.optimization.splitChunks.cacheGroups,
-            // Separate Framer Motion into its own chunk
-            framerMotion: {
-              test: /[\\/]node_modules[\\/]framer-motion[\\/]/,
-              name: 'framer-motion',
-              chunks: 'all',
-              priority: 20,
-            },
-            // Separate Lucide React into its own chunk
-            lucideReact: {
-              test: /[\\/]node_modules[\\/]lucide-react[\\/]/,
-              name: 'lucide-react',
-              chunks: 'all',
-              priority: 20,
-            },
-            // Separate Clerk into its own chunk
-            clerk: {
-              test: /[\\/]node_modules[\\/]@clerk[\\/]/,
-              name: 'clerk',
-              chunks: 'all',
-              priority: 20,
-            },
-            // Group common vendor libraries
-            vendor: {
-              test: /[\\/]node_modules[\\/]/,
-              name: 'vendors',
-              chunks: 'all',
-              priority: 10,
-            },
-          },
-        },
-      };
-    }
-
-    // Enable tree shaking for better performance
-    config.optimization = {
-      ...config.optimization,
-      usedExports: true,
-      sideEffects: false,
-    };
-
-    return config;
-  },
-
-};
-
-=======
   serverExternalPackages: ['redis'],
 
   // Image optimization configuration
@@ -289,5 +141,4 @@
 
 };
 
->>>>>>> c31ede84
 export default bundleAnalyzer(nextConfig);