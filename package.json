--- conflicted
+++ resolved
@@ -48,11 +48,7 @@
     "class-variance-authority": "^0.7.1",
     "clsx": "^2.1.1",
     "framer-motion": "^11.13.1",
-<<<<<<< HEAD
-    "lucide-react": "^0.460.0",
-=======
     "lucide-react": "^0.542.0",
->>>>>>> 927b70a9
     "next": "^15.5.2",
     "next-auth": "^4.24.8",
     "next-themes": "^0.4.6",
