<<<<<<< HEAD
{
  "name": "cfipros-frontend",
  "version": "1.0.0",
  "description": "Production-ready Next.js 15 frontend for aviation training platforms - Built by CFIPros.com",
  "repository": {
    "type": "git",
    "url": "https://github.com/marcusgoll/CFIPros-frontend.git"
  },
  "homepage": "https://cfipros.com",
  "bugs": {
    "url": "https://github.com/marcusgoll/CFIPros-frontend/issues"
  },
  "license": "MIT",
  "author": {
    "name": "Marcus Gollahon",
    "url": "https://github.com/marcusgoll"
  },
  "keywords": [
    "nextjs",
    "typescript",
    "aviation",
    "cfi",
    "training",
    "acs",
    "study-plan"
  ],
  "scripts": {
    "dev": "next dev",
    "build": "next build",
    "start": "next start",
    "lint": "next lint",
    "lint:fix": "next lint --fix",
    "type-check": "tsc --noEmit",
    "format": "prettier --write .",
    "format:check": "prettier --check .",
    "test": "jest",
    "test:watch": "jest --watch",
    "test:coverage": "jest --coverage",
    "analyze": "cross-env ANALYZE=true npm run build",
    "analyze:server": "cross-env ANALYZE=true BUNDLE_ANALYZE=server npm run build",
    "analyze:browser": "cross-env ANALYZE=true BUNDLE_ANALYZE=browser npm run build"
  },
  "dependencies": {
    "@clerk/nextjs": "^6.31.6",
    "@hookform/resolvers": "^3.10.0",
    "@radix-ui/react-navigation-menu": "^1.2.14",
    "@radix-ui/react-slot": "^1.2.3",
    "class-variance-authority": "^0.7.1",
    "clsx": "^2.1.1",
    "framer-motion": "^11.13.1",
    "lucide-react": "^0.542.0",
    "next": "^15.5.2",
    "next-auth": "^4.24.8",
    "next-themes": "^0.4.6",
    "posthog-js": "^1.261.0",
    "react": "18.3.1",
    "react-dom": "18.3.1",
    "react-dropzone": "^14.3.5",
    "react-hook-form": "^7.53.2",
    "sharp": "^0.33.5",
    "stripe": "^17.3.1",
    "swr": "^2.2.5",
    "tailwind-merge": "^2.5.4",
    "web-vitals": "^5.1.0",
    "zod": "^3.25.76"
  },
  "devDependencies": {
    "@next/bundle-analyzer": "^15.5.0",
    "@tailwindcss/aspect-ratio": "^0.4.2",
    "@tailwindcss/forms": "^0.5.9",
    "@tailwindcss/typography": "^0.5.15",
    "@testing-library/jest-dom": "^6.6.3",
    "@testing-library/react": "^16.0.1",
    "@testing-library/user-event": "^14.5.2",
    "@types/jest": "^29.5.14",
    "@types/jest-axe": "^3.5.9",
    "@types/node": "^22.9.3",
    "@types/react": "^18.3.12",
    "@types/react-dom": "^18.3.1",
    "@typescript-eslint/eslint-plugin": "^8.41.0",
    "@typescript-eslint/parser": "^8.15.0",
    "autoprefixer": "^10.4.20",
    "cross-env": "^10.0.0",
    "eslint": "^9.16.0",
    "eslint-config-next": "^15.5.2",
    "eslint-config-prettier": "^9.1.0",
    "eslint-plugin-prettier": "^5.2.1",
    "jest": "^29.7.0",
    "jest-axe": "^10.0.0",
    "jest-environment-jsdom": "^29.7.0",
    "postcss": "^8.5.2",
    "prettier": "^3.3.3",
    "prettier-plugin-tailwindcss": "^0.6.8",
    "tailwindcss": "^3.4.16",
    "typescript": "^5.8.4"
  },
  "engines": {
    "node": ">=18.0.0"
  },
  "browserslist": {
    "production": [
      ">0.2%",
      "not dead",
      "not op_mini all"
    ],
    "development": [
      "last 1 chrome version",
      "last 1 firefox version",
      "last 1 safari version"
    ]
  }
}
=======
{
  "name": "cfipros-frontend",
  "version": "1.0.0",
  "description": "Production-ready Next.js 15 frontend for aviation training platforms - Built by CFIPros.com",
  "repository": {
    "type": "git",
    "url": "https://github.com/marcusgoll/CFIPros-frontend.git"
  },
  "homepage": "https://cfipros.com",
  "bugs": {
    "url": "https://github.com/marcusgoll/CFIPros-frontend/issues"
  },
  "license": "MIT",
  "author": {
    "name": "Marcus Gollahon",
    "url": "https://github.com/marcusgoll"
  },
  "keywords": [
    "nextjs",
    "typescript",
    "aviation",
    "cfi",
    "training",
    "acs",
    "study-plan"
  ],
  "scripts": {
    "dev": "next dev",
    "build": "next build",
    "start": "next start",
    "lint": "next lint",
    "lint:fix": "next lint --fix",
    "type-check": "tsc --noEmit",
    "format": "prettier --write .",
    "format:check": "prettier --check .",
    "test": "jest",
    "test:watch": "jest --watch",
    "test:coverage": "jest --coverage",
    "analyze": "cross-env ANALYZE=true npm run build",
    "analyze:server": "cross-env ANALYZE=true BUNDLE_ANALYZE=server npm run build",
    "analyze:browser": "cross-env ANALYZE=true BUNDLE_ANALYZE=browser npm run build"
  },
  "dependencies": {
    "@clerk/nextjs": "^6.31.6",
    "@hookform/resolvers": "^3.10.0",
    "@radix-ui/react-navigation-menu": "^1.2.14",
    "@radix-ui/react-slot": "^1.2.3",
    "class-variance-authority": "^0.7.1",
    "clsx": "^2.1.1",
    "framer-motion": "^11.13.1",
    "lucide-react": "^0.542.0",
    "next": "^15.5.2",
    "next-auth": "^4.24.8",
    "next-themes": "^0.4.6",
    "posthog-js": "^1.261.0",
    "react": "18.3.1",
    "react-dom": "18.3.1",
    "react-dropzone": "^14.3.5",
    "react-hook-form": "^7.53.2",
    "sharp": "^0.34.3",
    "stripe": "^17.3.1",
    "swr": "^2.2.5",
    "tailwind-merge": "^2.5.4",
    "web-vitals": "^5.1.0",
    "zod": "^3.25.76"
  },
  "devDependencies": {
    "@next/bundle-analyzer": "^15.5.0",
    "@tailwindcss/aspect-ratio": "^0.4.2",
    "@tailwindcss/forms": "^0.5.9",
    "@tailwindcss/typography": "^0.5.15",
    "@testing-library/dom": "^10.4.1",
    "@testing-library/jest-dom": "^6.6.3",
    "@testing-library/react": "^16.0.1",
    "@testing-library/user-event": "^14.5.2",
    "@types/jest": "^29.5.14",
    "@types/jest-axe": "^3.5.9",
    "@types/node": "^22.9.3",
    "@types/react": "^18.3.12",
    "@types/react-dom": "^18.3.1",
    "@typescript-eslint/eslint-plugin": "^8.41.0",
    "@typescript-eslint/parser": "^8.15.0",
    "autoprefixer": "^10.4.20",
    "cross-env": "^10.0.0",
    "eslint": "^9.16.0",
    "eslint-config-next": "^15.5.2",
    "eslint-config-prettier": "^9.1.0",
    "eslint-plugin-prettier": "^5.2.1",
    "jest": "^29.7.0",
    "jest-axe": "^10.0.0",
    "jest-environment-jsdom": "^29.7.0",
    "postcss": "^8.5.2",
    "prettier": "^3.3.3",
    "prettier-plugin-tailwindcss": "^0.6.8",
    "tailwindcss": "^3.4.16",
    "typescript": "^5.8.4"
  },
  "engines": {
    "node": ">=18.0.0"
  },
  "browserslist": {
    "production": [
      ">0.2%",
      "not dead",
      "not op_mini all"
    ],
    "development": [
      "last 1 chrome version",
      "last 1 firefox version",
      "last 1 safari version"
    ]
  }
}
>>>>>>> c31ede84
<|MERGE_RESOLUTION|>--- conflicted
+++ resolved
@@ -1,117 +1,3 @@
-<<<<<<< HEAD
-{
-  "name": "cfipros-frontend",
-  "version": "1.0.0",
-  "description": "Production-ready Next.js 15 frontend for aviation training platforms - Built by CFIPros.com",
-  "repository": {
-    "type": "git",
-    "url": "https://github.com/marcusgoll/CFIPros-frontend.git"
-  },
-  "homepage": "https://cfipros.com",
-  "bugs": {
-    "url": "https://github.com/marcusgoll/CFIPros-frontend/issues"
-  },
-  "license": "MIT",
-  "author": {
-    "name": "Marcus Gollahon",
-    "url": "https://github.com/marcusgoll"
-  },
-  "keywords": [
-    "nextjs",
-    "typescript",
-    "aviation",
-    "cfi",
-    "training",
-    "acs",
-    "study-plan"
-  ],
-  "scripts": {
-    "dev": "next dev",
-    "build": "next build",
-    "start": "next start",
-    "lint": "next lint",
-    "lint:fix": "next lint --fix",
-    "type-check": "tsc --noEmit",
-    "format": "prettier --write .",
-    "format:check": "prettier --check .",
-    "test": "jest",
-    "test:watch": "jest --watch",
-    "test:coverage": "jest --coverage",
-    "analyze": "cross-env ANALYZE=true npm run build",
-    "analyze:server": "cross-env ANALYZE=true BUNDLE_ANALYZE=server npm run build",
-    "analyze:browser": "cross-env ANALYZE=true BUNDLE_ANALYZE=browser npm run build"
-  },
-  "dependencies": {
-    "@clerk/nextjs": "^6.31.6",
-    "@hookform/resolvers": "^3.10.0",
-    "@radix-ui/react-navigation-menu": "^1.2.14",
-    "@radix-ui/react-slot": "^1.2.3",
-    "class-variance-authority": "^0.7.1",
-    "clsx": "^2.1.1",
-    "framer-motion": "^11.13.1",
-    "lucide-react": "^0.542.0",
-    "next": "^15.5.2",
-    "next-auth": "^4.24.8",
-    "next-themes": "^0.4.6",
-    "posthog-js": "^1.261.0",
-    "react": "18.3.1",
-    "react-dom": "18.3.1",
-    "react-dropzone": "^14.3.5",
-    "react-hook-form": "^7.53.2",
-    "sharp": "^0.33.5",
-    "stripe": "^17.3.1",
-    "swr": "^2.2.5",
-    "tailwind-merge": "^2.5.4",
-    "web-vitals": "^5.1.0",
-    "zod": "^3.25.76"
-  },
-  "devDependencies": {
-    "@next/bundle-analyzer": "^15.5.0",
-    "@tailwindcss/aspect-ratio": "^0.4.2",
-    "@tailwindcss/forms": "^0.5.9",
-    "@tailwindcss/typography": "^0.5.15",
-    "@testing-library/jest-dom": "^6.6.3",
-    "@testing-library/react": "^16.0.1",
-    "@testing-library/user-event": "^14.5.2",
-    "@types/jest": "^29.5.14",
-    "@types/jest-axe": "^3.5.9",
-    "@types/node": "^22.9.3",
-    "@types/react": "^18.3.12",
-    "@types/react-dom": "^18.3.1",
-    "@typescript-eslint/eslint-plugin": "^8.41.0",
-    "@typescript-eslint/parser": "^8.15.0",
-    "autoprefixer": "^10.4.20",
-    "cross-env": "^10.0.0",
-    "eslint": "^9.16.0",
-    "eslint-config-next": "^15.5.2",
-    "eslint-config-prettier": "^9.1.0",
-    "eslint-plugin-prettier": "^5.2.1",
-    "jest": "^29.7.0",
-    "jest-axe": "^10.0.0",
-    "jest-environment-jsdom": "^29.7.0",
-    "postcss": "^8.5.2",
-    "prettier": "^3.3.3",
-    "prettier-plugin-tailwindcss": "^0.6.8",
-    "tailwindcss": "^3.4.16",
-    "typescript": "^5.8.4"
-  },
-  "engines": {
-    "node": ">=18.0.0"
-  },
-  "browserslist": {
-    "production": [
-      ">0.2%",
-      "not dead",
-      "not op_mini all"
-    ],
-    "development": [
-      "last 1 chrome version",
-      "last 1 firefox version",
-      "last 1 safari version"
-    ]
-  }
-}
-=======
 {
   "name": "cfipros-frontend",
   "version": "1.0.0",
@@ -224,5 +110,4 @@
       "last 1 safari version"
     ]
   }
-}
->>>>>>> c31ede84
+}