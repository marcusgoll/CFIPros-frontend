--- conflicted
+++ resolved
@@ -1,11 +1,10 @@
-<<<<<<< HEAD
 name: 🧪 CI/CD Pipeline
 
 on:
   push:
-    branches: [ master, develop ]
+    branches: [ main, develop ]
   pull_request:
-    branches: [ master, develop ]
+    branches: [ main, develop ]
 
 # Cancel previous runs when a new commit is pushed
 concurrency:
@@ -73,7 +72,7 @@
         if: matrix.node-version == '18.x'
         uses: codecov/codecov-action@v5
         with:
-          files: ./coverage/lcov.info
+          file: ./coverage/lcov.info
           flags: unittests
           name: codecov-umbrella
           fail_ci_if_error: false
@@ -110,7 +109,7 @@
 
       - name: 🏗️ Build storybook (if exists)
         run: |
-          if [ -f ".storybook/master.js" ] || [ -f ".storybook/master.ts" ]; then
+          if [ -f ".storybook/main.js" ] || [ -f ".storybook/main.ts" ]; then
             npm run build-storybook
           else
             echo "No Storybook configuration found, skipping..."
@@ -319,326 +318,4 @@
             ${{ needs.deploy-preview.outputs.url }}
             ${{ needs.deploy-preview.outputs.url }}/upload
           temporaryPublicStorage: true
-=======
-name: 🧪 CI/CD Pipeline
-
-on:
-  push:
-    branches: [ main, develop ]
-  pull_request:
-    branches: [ main, develop ]
-
-# Cancel previous runs when a new commit is pushed
-concurrency:
-  group: ${{ github.workflow }}-${{ github.ref }}
-  cancel-in-progress: true
-
-env:
-  NODE_VERSION: '18.x'
-
-jobs:
-  # 🔍 Code Quality & Security Checks
-  lint-and-security:
-    name: 🔍 Lint & Security
-    runs-on: ubuntu-latest
-    steps:
-      - name: 📥 Checkout code
-        uses: actions/checkout@v4
-
-      - name: 📦 Setup Node.js
-        uses: actions/setup-node@v4
-        with:
-          node-version: ${{ env.NODE_VERSION }}
-          cache: 'npm'
-
-      - name: 📥 Install dependencies
-        run: npm ci
-
-      - name: 🔍 Run ESLint
-        run: npm run lint
-
-      - name: 🔍 TypeScript type check
-        run: npm run type-check
-
-      - name: 🔒 Security audit
-        run: npm audit --audit-level moderate
-
-      - name: 📊 Bundle analysis (comment on PR)
-        if: github.event_name == 'pull_request'
-        run: npm run analyze
-
-  # 🧪 Testing Suite
-  test:
-    name: 🧪 Test Suite
-    runs-on: ubuntu-latest
-    strategy:
-      matrix:
-        node-version: ['18.x', '20.x']
-    steps:
-      - name: 📥 Checkout code
-        uses: actions/checkout@v4
-
-      - name: 📦 Setup Node.js ${{ matrix.node-version }}
-        uses: actions/setup-node@v4
-        with:
-          node-version: ${{ matrix.node-version }}
-          cache: 'npm'
-
-      - name: 📥 Install dependencies
-        run: npm ci
-
-      - name: 🧪 Run tests
-        run: npm test -- --coverage --watchAll=false
-
-      - name: 📊 Upload coverage to Codecov
-        if: matrix.node-version == '18.x'
-        uses: codecov/codecov-action@v5
-        with:
-          file: ./coverage/lcov.info
-          flags: unittests
-          name: codecov-umbrella
-          fail_ci_if_error: false
-
-      - name: 📊 Coverage comment (PR only)
-        if: github.event_name == 'pull_request' && matrix.node-version == '18.x'
-        uses: romeovs/lcov-reporter-action@v0.4.0
-        with:
-          github-token: ${{ secrets.GITHUB_TOKEN }}
-          lcov-file: ./coverage/lcov.info
-
-  # 🏗️ Build Verification
-  build:
-    name: 🏗️ Build Check
-    runs-on: ubuntu-latest
-    steps:
-      - name: 📥 Checkout code
-        uses: actions/checkout@v4
-
-      - name: 📦 Setup Node.js
-        uses: actions/setup-node@v4
-        with:
-          node-version: ${{ env.NODE_VERSION }}
-          cache: 'npm'
-
-      - name: 📥 Install dependencies
-        run: npm ci
-
-      - name: 🏗️ Build application
-        run: npm run build
-        env:
-          NEXT_PUBLIC_APP_URL: https://cfipros.com
-          API_BASE_URL: https://api.cfipros.com/v1
-
-      - name: 🏗️ Build storybook (if exists)
-        run: |
-          if [ -f ".storybook/main.js" ] || [ -f ".storybook/main.ts" ]; then
-            npm run build-storybook
-          else
-            echo "No Storybook configuration found, skipping..."
-          fi
-
-      - name: 📦 Upload build artifacts
-        uses: actions/upload-artifact@v4
-        with:
-          name: build-files
-          path: |
-            .next/
-            out/
-            dist/
-          retention-days: 7
-
-  # ♿ Accessibility Testing
-  accessibility:
-    name: ♿ Accessibility Tests
-    runs-on: ubuntu-latest
-    if: github.event_name == 'pull_request'
-    steps:
-      - name: 📥 Checkout code
-        uses: actions/checkout@v4
-
-      - name: 📦 Setup Node.js
-        uses: actions/setup-node@v4
-        with:
-          node-version: ${{ env.NODE_VERSION }}
-          cache: 'npm'
-
-      - name: 📥 Install dependencies
-        run: npm ci
-
-      - name: 🏗️ Build for testing
-        run: npm run build
-        env:
-          NEXT_PUBLIC_APP_URL: http://localhost:3000
-          API_BASE_URL: http://localhost:8000/v1
-
-      - name: 🚀 Start application
-        run: npm run start &
-        env:
-          PORT: 3000
-
-      - name: ⏳ Wait for app to start
-        run: |
-          timeout 60s bash -c 'until curl -f http://localhost:3000; do sleep 1; done'
-
-      - name: ♿ Run accessibility tests
-        run: |
-          npx @axe-core/cli http://localhost:3000 \
-            --exit \
-            --stdout \
-            --tags wcag2a,wcag2aa \
-            --disable color-contrast # Temporarily disabled until design system is finalized
-
-  # 🔒 Security Testing
-  security:
-    name: 🔒 Security Scan
-    runs-on: ubuntu-latest
-    if: github.event_name == 'pull_request'
-    steps:
-      - name: 📥 Checkout code
-        uses: actions/checkout@v4
-
-      - name: 🔒 Run Snyk security scan
-        uses: snyk/actions/node@master
-        env:
-          SNYK_TOKEN: ${{ secrets.SNYK_TOKEN }}
-        with:
-          args: --severity-threshold=medium
-        continue-on-error: true
-
-      - name: 🔍 CodeQL Analysis
-        uses: github/codeql-action/init@v3
-        with:
-          languages: javascript
-
-      - name: 🏗️ Autobuild for CodeQL
-        uses: github/codeql-action/autobuild@v3
-
-      - name: 🔍 Perform CodeQL Analysis
-        uses: github/codeql-action/analyze@v3
-
-  # 📱 Cross-Browser Testing (Playwright)
-  e2e:
-    name: 📱 E2E Tests
-    runs-on: ubuntu-latest
-    if: github.event_name == 'pull_request'
-    steps:
-      - name: 📥 Checkout code
-        uses: actions/checkout@v4
-
-      - name: 📦 Setup Node.js
-        uses: actions/setup-node@v4
-        with:
-          node-version: ${{ env.NODE_VERSION }}
-          cache: 'npm'
-
-      - name: 📥 Install dependencies
-        run: npm ci
-
-      - name: 🎭 Install Playwright
-        run: npx playwright install --with-deps
-
-      - name: 🏗️ Build application
-        run: npm run build
-        env:
-          NEXT_PUBLIC_APP_URL: http://localhost:3000
-          API_BASE_URL: http://localhost:8000/v1
-
-      - name: 🧪 Run Playwright tests
-        run: |
-          if [ -d "e2e" ] || [ -d "tests/e2e" ]; then
-            npm run test:e2e
-          else
-            echo "No E2E tests found, skipping..."
-          fi
-
-      - name: 📊 Upload Playwright report
-        uses: actions/upload-artifact@v4
-        if: always()
-        with:
-          name: playwright-report
-          path: playwright-report/
-          retention-days: 7
-
-  # ✅ All Checks Passed
-  all-checks:
-    name: ✅ All Checks
-    runs-on: ubuntu-latest
-    needs: [lint-and-security, test, build]
-    if: always()
-    steps:
-      - name: ✅ All required checks passed
-        run: |
-          if [[ "${{ needs.lint-and-security.result }}" == "success" && \
-                "${{ needs.test.result }}" == "success" && \
-                "${{ needs.build.result }}" == "success" ]]; then
-            echo "✅ All required checks passed!"
-            exit 0
-          else
-            echo "❌ Some required checks failed"
-            exit 1
-          fi
-
-  # 🚀 Deploy Preview (PR only)
-  deploy-preview:
-    name: 🚀 Deploy Preview
-    runs-on: ubuntu-latest
-    needs: [lint-and-security, test, build]
-    if: github.event_name == 'pull_request' && needs.build.result == 'success'
-    environment:
-      name: preview
-      url: ${{ steps.deploy.outputs.url }}
-    steps:
-      - name: 📥 Checkout code
-        uses: actions/checkout@v4
-
-      - name: 📦 Download build artifacts
-        uses: actions/download-artifact@v5
-        with:
-          name: build-files
-
-      - name: 🚀 Deploy to Vercel Preview
-        id: deploy
-        uses: amondnet/vercel-action@v25
-        with:
-          vercel-token: ${{ secrets.VERCEL_TOKEN }}
-          github-token: ${{ secrets.GITHUB_TOKEN }}
-          vercel-args: '--prod'
-          vercel-org-id: ${{ secrets.VERCEL_ORG_ID }}
-          vercel-project-id: ${{ secrets.VERCEL_PROJECT_ID }}
-          working-directory: ./
-
-      - name: 💬 Comment deployment URL
-        uses: actions/github-script@v7
-        with:
-          script: |
-            github.rest.issues.createComment({
-              issue_number: context.issue.number,
-              owner: context.repo.owner,
-              repo: context.repo.repo,
-              body: `🚀 **Preview deployment ready!**
-              
-              ✅ **URL:** ${{ steps.deploy.outputs.url }}
-              📋 **Commit:** ${{ github.sha }}
-              
-              The preview will be automatically updated when you push new commits to this PR.`
-            })
-
-  # 📊 Performance Audit
-  lighthouse:
-    name: 📊 Lighthouse Audit
-    runs-on: ubuntu-latest
-    if: github.event_name == 'pull_request'
-    needs: [deploy-preview]
-    steps:
-      - name: 📥 Checkout code
-        uses: actions/checkout@v4
-
-      - name: 📊 Run Lighthouse CI
-        uses: treosh/lighthouse-ci-action@v9
-        with:
-          urls: |
-            ${{ needs.deploy-preview.outputs.url }}
-            ${{ needs.deploy-preview.outputs.url }}/upload
-          temporaryPublicStorage: true
->>>>>>> c31ede84
           uploadArtifacts: true