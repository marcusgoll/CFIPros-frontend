<<<<<<< HEAD
name: Claude Code Review

on:
  pull_request:
    types: [opened, synchronize]
    # Optional: Only run on specific file changes
    # paths:
    #   - "src/**/*.ts"
    #   - "src/**/*.tsx"
    #   - "src/**/*.js"
    #   - "src/**/*.jsx"

jobs:
  claude-review:
    # Skip Dependabot PRs and optionally filter by PR author
    if: |
      github.event.pull_request.user.login != 'dependabot[bot]' &&
      github.actor != 'dependabot[bot]'
    # Optional: Additional filters by PR author
    # if: |
    #   github.event.pull_request.user.login == 'external-contributor' ||
    #   github.event.pull_request.user.login == 'new-developer' ||
    #   github.event.pull_request.author_association == 'FIRST_TIME_CONTRIBUTOR'
    
    runs-on: ubuntu-latest
=======
name: Claude Code Review

on:
  pull_request:
    types: [opened, synchronize]
    # Optional: Only run on specific file changes
    # paths:
    #   - "src/**/*.ts"
    #   - "src/**/*.tsx"
    #   - "src/**/*.js"
    #   - "src/**/*.jsx"

jobs:
  claude-review:
    # Optional: Filter by PR author
    # if: |
    #   github.event.pull_request.user.login == 'external-contributor' ||
    #   github.event.pull_request.user.login == 'new-developer' ||
    #   github.event.pull_request.author_association == 'FIRST_TIME_CONTRIBUTOR'
    
    runs-on: ubuntu-latest
>>>>>>> c31ede84
    permissions:
      contents: read
      pull-requests: write
      issues: write
    
    steps:
      - name: Checkout repository
        uses: actions/checkout@v4
        with:
          fetch-depth: 1

      - name: Run Claude Code Review
        id: claude-review
        uses: anthropics/claude-code-action@v1
        with:
          claude_code_oauth_token: ${{ secrets.CLAUDE_CODE_OAUTH_TOKEN }}
          github_token: ${{ secrets.GITHUB_TOKEN }}
          prompt: |
            Please review this pull request and provide feedback on:
            - Code quality and best practices
            - Potential bugs or issues
            - Performance considerations
            - Security concerns
            - Test coverage
            
            Use the repository's CLAUDE.md for guidance on style and conventions. Be constructive and helpful in your feedback.

            Use `gh pr comment` with your Bash tool to leave your review as a comment on the PR.
          
          # See https://github.com/anthropics/claude-code-action/blob/main/docs/usage.md
          # or https://docs.anthropic.com/en/docs/claude-code/sdk#command-line for available options
          claude_args: '--allowed-tools "Bash(gh issue view:*),Bash(gh search:*),Bash(gh issue list:*),Bash(gh pr comment:*),Bash(gh pr diff:*),Bash(gh pr view:*),Bash(gh pr list:*)"'

<|MERGE_RESOLUTION|>--- conflicted
+++ resolved
@@ -1,30 +1,3 @@
-<<<<<<< HEAD
-name: Claude Code Review
-
-on:
-  pull_request:
-    types: [opened, synchronize]
-    # Optional: Only run on specific file changes
-    # paths:
-    #   - "src/**/*.ts"
-    #   - "src/**/*.tsx"
-    #   - "src/**/*.js"
-    #   - "src/**/*.jsx"
-
-jobs:
-  claude-review:
-    # Skip Dependabot PRs and optionally filter by PR author
-    if: |
-      github.event.pull_request.user.login != 'dependabot[bot]' &&
-      github.actor != 'dependabot[bot]'
-    # Optional: Additional filters by PR author
-    # if: |
-    #   github.event.pull_request.user.login == 'external-contributor' ||
-    #   github.event.pull_request.user.login == 'new-developer' ||
-    #   github.event.pull_request.author_association == 'FIRST_TIME_CONTRIBUTOR'
-    
-    runs-on: ubuntu-latest
-=======
 name: Claude Code Review
 
 on:
@@ -46,7 +19,6 @@
     #   github.event.pull_request.author_association == 'FIRST_TIME_CONTRIBUTOR'
     
     runs-on: ubuntu-latest
->>>>>>> c31ede84
     permissions:
       contents: read
       pull-requests: write
@@ -79,4 +51,3 @@
           # See https://github.com/anthropics/claude-code-action/blob/main/docs/usage.md
           # or https://docs.anthropic.com/en/docs/claude-code/sdk#command-line for available options
           claude_args: '--allowed-tools "Bash(gh issue view:*),Bash(gh search:*),Bash(gh issue list:*),Bash(gh pr comment:*),Bash(gh pr diff:*),Bash(gh pr view:*),Bash(gh pr list:*)"'
-
