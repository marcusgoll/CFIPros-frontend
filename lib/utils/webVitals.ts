--- conflicted
+++ resolved
@@ -22,49 +22,6 @@
 
 function getRating(name: WebVital['name'], value: number): WebVital['rating'] {
   const [good, poor] = THRESHOLDS[name];
-<<<<<<< HEAD
-  if (value <= good) {return 'good';}
-  if (value <= poor) {return 'needs-improvement';}
-  return 'poor';
-}
-
-export function trackWebVitals(callback: WebVitalsCallback): void {
-  if (typeof window === 'undefined') {return;}
-
-  // Track Core Web Vitals using the standard API
-  try {
-    import('web-vitals').then(({ onCLS, onINP, onLCP, onFCP, onTTFB }) => {
-      onCLS((metric) => callback({
-        name: 'CLS',
-        value: metric.value,
-        rating: getRating('CLS', metric.value),
-      }));
-      
-      onINP((metric) => callback({
-        name: 'FID', 
-        value: metric.value,
-        rating: getRating('FID', metric.value),
-      }));
-      
-      onLCP((metric) => callback({
-        name: 'LCP',
-        value: metric.value, 
-        rating: getRating('LCP', metric.value),
-      }));
-      
-      onFCP((metric) => callback({
-        name: 'FCP',
-        value: metric.value,
-        rating: getRating('FCP', metric.value), 
-      }));
-      
-      onTTFB((metric) => callback({
-        name: 'TTFB',
-        value: metric.value,
-        rating: getRating('TTFB', metric.value),
-      }));
-    });
-=======
   if (value <= good) {
     return 'good';
   }
@@ -112,7 +69,6 @@
         rating: getRating('TTFB', metric.value),
       }));
     });
->>>>>>> c31ede84
   } catch (error) {
     // Silently fail if web-vitals package is not available
     // eslint-disable-next-line no-console
