/**
 * Request validation utilities for API endpoints
 * Uses Zod for schema validation
 */

import { z } from 'zod';
import { NextRequest } from 'next/server';
import { config } from '@/lib/config';
import { FileUploadSecurity } from '@/lib/security/fileUpload';
<<<<<<< HEAD

// Validation schemas
const AuthLoginSchema = z.object({
  email: z.string().email('Invalid email format'),
  password: z.string().min(8, 'Password must be at least 8 characters'),
});

const AuthRegisterSchema = z.object({
  name: z.string().min(1, 'Name is required').max(100, 'Name too long'),
  email: z.string().email('Invalid email format'),
  password: z.string()
    .min(8, 'Password must be at least 8 characters')
    .regex(/^(?=.*[a-z])(?=.*[A-Z])(?=.*\d)/, 'Password must contain lowercase, uppercase, and number'),
  terms_accepted: z.boolean().refine(val => val === true, 'Terms and conditions must be accepted'),
});

const ProfileUpdateSchema = z.object({
  name: z.string().min(1, 'Name cannot be empty').max(100, 'Name too long').optional(),
  preferences: z.object({
    theme: z.enum(['light', 'dark']).optional(),
    notifications: z.boolean().optional(),
    language: z.string().optional(),
  }).optional(),
});

const ResultIdSchema = z.string().regex(
  /^[a-zA-Z0-9_-]{8,64}$/,
  'Invalid result ID format'
);

=======
import { logError, logWarn } from '@/lib/utils/logger';

// Validation schemas
const AuthLoginSchema = z.object({
  email: z.string().email('Invalid email format'),
  password: z.string().min(8, 'Password must be at least 8 characters'),
});

const AuthRegisterSchema = z.object({
  name: z.string().min(1, 'Name is required').max(100, 'Name too long'),
  email: z.string().email('Invalid email format'),
  password: z.string()
    .min(8, 'Password must be at least 8 characters')
    .regex(/^(?=.*[a-z])(?=.*[A-Z])(?=.*\d)/, 'Password must contain lowercase, uppercase, and number'),
  terms_accepted: z.boolean().refine(val => val === true, 'Terms and conditions must be accepted'),
});

const ProfileUpdateSchema = z.object({
  name: z.string().min(1, 'Name cannot be empty').max(100, 'Name too long').optional(),
  preferences: z.object({
    theme: z.enum(['light', 'dark']).optional(),
    notifications: z.boolean().optional(),
    language: z.string().optional(),
  }).optional(),
});

const ResultIdSchema = z.string().regex(
  /^[a-zA-Z0-9_-]{8,64}$/,
  'Invalid result ID format'
);

>>>>>>> c31ede84
export interface ValidationResult<T = unknown> {
  isValid: boolean;
  data?: T;
  error?: string;
  file?: File;
  files?: File[];
}

export interface FileUploadOptions {
  maxFiles?: number;
  maxSize?: number;
  acceptedTypes?: string[];
  requiredField?: 'file' | 'files';
}

export class RequestValidator {
  /**
   * Validate file upload request with comprehensive security checks
   */
  static async fileUpload(request: NextRequest, options?: FileUploadOptions): Promise<ValidationResult<FormData>> {
    try {
      const formData = await request.formData();
      const field = options?.requiredField === 'files' ? 'files' : 'file';
      const files: File[] = [];
      if (field === 'files') {
        const entries = formData.getAll('files');
        entries.forEach((e) => {
          if (e instanceof File) {
            files.push(e);
          }
        });
      } else {
        const single = formData.get('file');
        if (single instanceof File) {
          files.push(single);
        }
      }

      if (files.length === 0) {
        return {
          isValid: false,
          error: 'No file was provided for upload',
        };
      }

      // Basic checks first (size, type, extension)
      const maxSize = options?.maxSize ?? config.fileUpload.maxSize;
      const allowedTypes = options?.acceptedTypes ?? Array.from(config.fileUpload.allowedTypes as readonly string[]);
      const allowedExts = Array.from(config.fileUpload.allowedExtensions as readonly string[]);
      const maxFiles = options?.maxFiles ?? files.length;

<<<<<<< HEAD
      if (!config.fileUpload.allowedTypes.includes(file.type)) {
        return {
          isValid: false,
          error: `Unsupported file type: ${file.type}. Supported types: ${config.fileUpload.allowedTypes.join(', ')}`,
        };
      }

      const extension = file.name.toLowerCase().substring(file.name.lastIndexOf('.'));
      if (!config.fileUpload.allowedExtensions.includes(extension)) {
        return {
          isValid: false,
          error: `Unsupported file extension: ${extension}. Supported extensions: ${config.fileUpload.allowedExtensions.join(', ')}`,
        };
=======
      if (options?.maxFiles && files.length > maxFiles) {
        return { isValid: false, error: `Maximum ${maxFiles} files allowed` };
      }

      for (const file of files) {
        if (file.size > maxSize) {
          return {
            isValid: false,
            error: `File size ${(file.size / 1024 / 1024).toFixed(2)}MB exceeds maximum size ${maxSize / 1024 / 1024}MB`,
          };
        }
        if (!allowedTypes.includes(file.type)) {
          return {
            isValid: false,
            error: `Unsupported file type: ${file.type}. Supported types: ${allowedTypes.join(', ')}`,
          };
        }
        const extension = file.name.toLowerCase().substring(file.name.lastIndexOf('.'));
        if (!allowedExts.includes(extension)) {
          return {
            isValid: false,
            error: `Unsupported file extension: ${extension}. Supported extensions: ${allowedExts.join(', ')}`,
          };
        }
>>>>>>> c31ede84
      }

      // Perform comprehensive security validation
      // Perform comprehensive security validation on first file (spot-check)
      const securityCheck = await FileUploadSecurity.validateFile(files[0]!);
      if (!securityCheck.isSecure) {
        return {
          isValid: false,
          error: securityCheck.error || 'File failed security validation',
        };
      }

      // Generate secure metadata
      const metadata = await FileUploadSecurity.generateFileMetadata(files[0]!);
      
      // Add metadata to form data for backend processing
      formData.set('fileMetadata', JSON.stringify(metadata));

      // Log security warnings if any (in development)
      if (securityCheck.warnings && config.isDevelopment) {
        logWarn('File upload security warnings:', securityCheck.warnings);
      }

      return {
        isValid: true,
        data: formData,
        file: files[0]!,
        files,
      };
    } catch (error) {
      logError('File upload validation error:', error);
      return {
        isValid: false,
        error: 'Invalid file upload request',
      };
    }
  }

  /**
   * Validate authentication request
   */
  static async auth(request: NextRequest): Promise<ValidationResult> {
    try {
      const body = await request.json();
      
      // Determine which auth schema to use based on endpoint
      const url = new URL(request.url);
      const isRegister = url.pathname.includes('register');
      
      const schema = isRegister ? AuthRegisterSchema : AuthLoginSchema;
      const validatedData = schema.parse(body);

      return {
        isValid: true,
        data: validatedData,
      };
    } catch (error) {
      if (error instanceof z.ZodError) {
        const firstError = error.errors[0];
        return {
          isValid: false,
          error: firstError ? `${firstError.path.join('.')}: ${firstError.message}` : 'Validation error',
        };
      }

      return {
        isValid: false,
        error: 'Invalid authentication request',
      };
    }
  }

  /**
   * Validate profile update request
   */
  static async profileUpdate(request: NextRequest): Promise<ValidationResult> {
    try {
      const body = await request.json();
      const validatedData = ProfileUpdateSchema.parse(body);

      return {
        isValid: true,
        data: validatedData,
      };
    } catch (error) {
      if (error instanceof z.ZodError) {
        const firstError = error.errors[0];
        return {
          isValid: false,
          error: firstError ? `${firstError.path.join('.')}: ${firstError.message}` : 'Validation error',
        };
      }

      return {
        isValid: false,
        error: 'Invalid profile update request',
      };
    }
  }

  /**
   * Validate result ID parameter
   */
  static resultId(id: string): ValidationResult<string> {
    try {
      const validatedId = ResultIdSchema.parse(id);
      return {
        isValid: true,
        data: validatedId,
      };
    } catch {
      return {
        isValid: false,
        error: 'Invalid result ID format. ID must be 8-64 characters and contain only letters, numbers, hyphens, and underscores.',
      };
    }
  }


  /**
   * Validate JSON request body against schema
   */
  static async jsonBody<T>(
    request: NextRequest, 
    schema: z.ZodSchema<T>
  ): Promise<ValidationResult<T>> {
    try {
      const body = await request.json();
      const validatedData = schema.parse(body);

      return {
        isValid: true,
        data: validatedData,
      };
    } catch (error) {
      if (error instanceof z.ZodError) {
        const errors = error.errors.map(err => 
          `${err.path.join('.')}: ${err.message}`
        ).join('; ');
        
        return {
          isValid: false,
          error: `Validation errors: ${errors}`,
        };
      }

      if (error instanceof SyntaxError) {
        return {
          isValid: false,
          error: 'Invalid JSON format',
        };
      }

      return {
        isValid: false,
        error: 'Request validation failed',
      };
    }
  }

  /**
   * Validate query parameters
   */
  static queryParams(
    request: NextRequest,
    schema: z.ZodSchema
  ): ValidationResult {
    try {
      const { searchParams } = new URL(request.url);
      const params = Object.fromEntries(searchParams.entries());
      const validatedParams = schema.parse(params);

      return {
        isValid: true,
        data: validatedParams,
      };
    } catch (error) {
      if (error instanceof z.ZodError) {
        const firstError = error.errors[0];
        return {
          isValid: false,
          error: firstError ? `Query parameter ${firstError.path.join('.')}: ${firstError.message}` : 'Query parameter validation error',
        };
      }

      return {
        isValid: false,
        error: 'Invalid query parameters',
      };
    }
  }
}

// Export convenience instance
export const validateRequest = RequestValidator;<|MERGE_RESOLUTION|>--- conflicted
+++ resolved
@@ -7,7 +7,7 @@
 import { NextRequest } from 'next/server';
 import { config } from '@/lib/config';
 import { FileUploadSecurity } from '@/lib/security/fileUpload';
-<<<<<<< HEAD
+import { logError, logWarn } from '@/lib/utils/logger';
 
 // Validation schemas
 const AuthLoginSchema = z.object({
@@ -38,39 +38,6 @@
   'Invalid result ID format'
 );
 
-=======
-import { logError, logWarn } from '@/lib/utils/logger';
-
-// Validation schemas
-const AuthLoginSchema = z.object({
-  email: z.string().email('Invalid email format'),
-  password: z.string().min(8, 'Password must be at least 8 characters'),
-});
-
-const AuthRegisterSchema = z.object({
-  name: z.string().min(1, 'Name is required').max(100, 'Name too long'),
-  email: z.string().email('Invalid email format'),
-  password: z.string()
-    .min(8, 'Password must be at least 8 characters')
-    .regex(/^(?=.*[a-z])(?=.*[A-Z])(?=.*\d)/, 'Password must contain lowercase, uppercase, and number'),
-  terms_accepted: z.boolean().refine(val => val === true, 'Terms and conditions must be accepted'),
-});
-
-const ProfileUpdateSchema = z.object({
-  name: z.string().min(1, 'Name cannot be empty').max(100, 'Name too long').optional(),
-  preferences: z.object({
-    theme: z.enum(['light', 'dark']).optional(),
-    notifications: z.boolean().optional(),
-    language: z.string().optional(),
-  }).optional(),
-});
-
-const ResultIdSchema = z.string().regex(
-  /^[a-zA-Z0-9_-]{8,64}$/,
-  'Invalid result ID format'
-);
-
->>>>>>> c31ede84
 export interface ValidationResult<T = unknown> {
   isValid: boolean;
   data?: T;
@@ -122,21 +89,6 @@
       const allowedExts = Array.from(config.fileUpload.allowedExtensions as readonly string[]);
       const maxFiles = options?.maxFiles ?? files.length;
 
-<<<<<<< HEAD
-      if (!config.fileUpload.allowedTypes.includes(file.type)) {
-        return {
-          isValid: false,
-          error: `Unsupported file type: ${file.type}. Supported types: ${config.fileUpload.allowedTypes.join(', ')}`,
-        };
-      }
-
-      const extension = file.name.toLowerCase().substring(file.name.lastIndexOf('.'));
-      if (!config.fileUpload.allowedExtensions.includes(extension)) {
-        return {
-          isValid: false,
-          error: `Unsupported file extension: ${extension}. Supported extensions: ${config.fileUpload.allowedExtensions.join(', ')}`,
-        };
-=======
       if (options?.maxFiles && files.length > maxFiles) {
         return { isValid: false, error: `Maximum ${maxFiles} files allowed` };
       }
@@ -161,7 +113,6 @@
             error: `Unsupported file extension: ${extension}. Supported extensions: ${allowedExts.join(', ')}`,
           };
         }
->>>>>>> c31ede84
       }
 
       // Perform comprehensive security validation
