--- conflicted
+++ resolved
@@ -411,11 +411,7 @@
    */
   private static async fileToArrayBuffer(file: File): Promise<ArrayBuffer> {
     return new Promise((resolve, reject) => {
-<<<<<<< HEAD
-      const FileReader = (typeof global !== 'undefined' && global.FileReader) ? (global as typeof globalThis & { FileReader: typeof window.FileReader }).FileReader : window.FileReader;
-=======
       const FileReaderCtor = (globalThis as unknown as { FileReader?: typeof FileReader }).FileReader;
->>>>>>> c31ede84
       
       if (FileReaderCtor) {
         const reader = new FileReaderCtor();
