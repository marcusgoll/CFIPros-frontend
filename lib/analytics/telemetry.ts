--- conflicted
+++ resolved
@@ -9,26 +9,6 @@
 export type EventName = 
   | 'hero_view'
   | 'hero_cta_click'
-<<<<<<< HEAD
-  | 'hero_scroll_depth'
-  | 'hero_time_on_page'
-  | 'conversion_start'
-  | 'conversion_complete'
-  | 'ab_test_impression'
-  | 'ab_test_conversion'
-  | 'feature_spotlight_click'
-  | 'feature_preview_video'
-  | 'benefit_section_view'
-  | 'benefit_feature_interaction'
-  | 'pricing_plan_select'
-  | 'pricing_toggle_billing';
-
-export type TelemetryValue = string | number | boolean | null | undefined;
-
-export interface TelemetryEvent {
-  name: EventName;
-  properties?: Record<string, TelemetryValue>;
-=======
   | 'hero_scroll_depth'
   | 'hero_time_on_page'
   | 'conversion_start'
@@ -68,7 +48,6 @@
 export interface TelemetryEvent {
   name: EventName;
   properties?: Record<string, unknown>;
->>>>>>> c31ede84
   timestamp?: number;
   sessionId?: string;
   userId?: string;
@@ -115,29 +94,6 @@
     apiKey?: string;
     apiHost?: string;
   }) {
-<<<<<<< HEAD
-    if (this.isInitialized) {return;}
-    
-    this.debugMode = config?.debugMode ?? this.debugMode;
-    
-    // Initialize PostHog
-    if (typeof window !== 'undefined') {
-      const apiKey = config?.apiKey || process.env.NEXT_PUBLIC_POSTHOG_KEY;
-      const apiHost = config?.apiHost || process.env.NEXT_PUBLIC_POSTHOG_HOST || 'https://app.posthog.com';
-      
-      if (apiKey && apiKey !== 'your_posthog_api_key_here') {
-        try {
-          posthog.init(apiKey, {
-            api_host: apiHost,
-            capture_pageview: true,
-            capture_pageleave: true,
-            autocapture: false, // We'll manually track specific events
-            session_recording: {
-              enabled: false, // Enable when needed
-            },
-            persistence: 'localStorage',
-            loaded: (posthog) => {
-=======
     if (this.isInitialized) {
       return;
     }
@@ -158,7 +114,6 @@
             autocapture: false, // We'll manually track specific events
             persistence: 'localStorage',
             loaded: (posthog) => {
->>>>>>> c31ede84
               if (this.debugMode) {
                 logInfo('🔍 PostHog initialized successfully', {
                   sessionId: posthog.get_session_id(),
@@ -197,32 +152,6 @@
         timestamp: new Date().toISOString()
       });
     }
-<<<<<<< HEAD
-  }
-
-  /**
-   * Track a telemetry event with PostHog
-   */
-  track(name: EventName, properties?: Record<string, TelemetryValue>) {
-    const event: TelemetryEvent = {
-      name,
-      properties,
-      timestamp: Date.now(),
-      sessionId: this.sessionId,
-      userId: this.getUserId()
-    };
-
-    this.events.push(event);
-    
-    // Send to PostHog with proper safety checks
-    if (this.isPostHogReady()) {
-      try {
-        posthog.capture(name, {
-          ...properties,
-          sessionId: this.sessionId,
-          timestamp: event.timestamp
-        });
-=======
   }
 
   /**
@@ -252,7 +181,6 @@
           sessionId: this.sessionId,
           timestamp: event.timestamp
         });
->>>>>>> c31ede84
       } catch (error) {
         if (this.debugMode) {
           logWarn('Failed to send event to PostHog:', error);
@@ -263,7 +191,122 @@
     if (this.debugMode) {
       logInfo('📊 Event tracked:', event);
     }
-<<<<<<< HEAD
+  }
+
+  /**
+   * Track hero CTA click with conversion intent
+   */
+  trackHeroCTAClick(ctaText: string, variant?: string) {
+    this.track('hero_cta_click', {
+      ctaText,
+      variant: variant || 'default',
+      pageUrl: window.location.href,
+      referrer: document.referrer,
+      timeOnPage: this.getTimeOnPage(),
+      scrollDepth: this.getScrollDepth()
+    });
+  }
+
+  /**
+   * Track file upload events
+   */
+  trackUploadStarted(files: File[]) {
+    const fileTypes = [...new Set(files.map(f => f.type))];
+    const totalSize = files.reduce((sum, f) => sum + f.size, 0);
+    
+    this.track('upload_started', {
+      fileCount: files.length,
+      totalSize,
+      fileTypes,
+      averageFileSize: totalSize / files.length,
+    });
+  }
+
+  trackUploadCompleted(files: File[], processingTime: number) {
+    this.track('upload_completed', {
+      fileCount: files.length,
+      processingTime,
+      success: true,
+    });
+  }
+
+  trackUploadFailed(files: File[], error: string) {
+    this.track('upload_failed', {
+      fileCount: files.length,
+      error,
+      success: false,
+    });
+  }
+
+  trackFileAdded(file: File) {
+    this.track('upload_file_added', {
+      fileName: file.name,
+      fileSize: file.size,
+      fileType: file.type,
+    });
+  }
+
+  trackFileRemoved(file: File) {
+    this.track('upload_file_removed', {
+      fileName: file.name,
+      fileSize: file.size,
+      fileType: file.type,
+    });
+  }
+
+  trackValidationError(error: string, files?: File[]) {
+    this.track('upload_validation_error', {
+      error,
+      fileCount: files?.length || 0,
+      fileTypes: files ? [...new Set(files.map(f => f.type))] : [],
+    });
+  }
+
+  /**
+   * Track A/B test impression
+   */
+  trackABTestImpression(testId: string, variantId: string) {
+    this.track('ab_test_impression', {
+      testId,
+      variantId,
+      timestamp: Date.now()
+    });
+  }
+
+  /**
+   * Track A/B test conversion
+   */
+  trackABTestConversion(testId: string, variantId: string, conversionType: string) {
+    this.track('ab_test_conversion', {
+      testId,
+      variantId,
+      conversionType,
+      timestamp: Date.now()
+    });
+  }
+
+  /**
+   * Get user's assigned variant for an A/B test
+   * Uses PostHog's feature flags if available, falls back to local assignment
+   */
+  getABTestVariant(test: ABTest): ABTestVariant {
+    // Check if PostHog feature flag exists for this test
+    if (typeof window !== 'undefined' && posthog) {
+      const flagValue = posthog.getFeatureFlag(test.id);
+      if (flagValue) {
+        const variant = test.variants.find(v => v.id === flagValue);
+        if (variant) {
+          this.trackABTestImpression(test.id, variant.id);
+          return variant;
+        }
+      }
+    }
+    
+    // Check if user already has a variant assigned locally
+    const storedVariant = this.getStoredVariant(test.id);
+    if (storedVariant) {
+      return storedVariant;
+    }
 
     // Assign variant based on weights
     const random = Math.random();
@@ -285,7 +328,11 @@
     }
 
     // Fallback to first variant
-    const fallback = test.variants[0];
+    const fallback: ABTestVariant = test.variants[0] ?? {
+      id: 'control',
+      name: 'Control',
+      weight: 1,
+    };
     this.storeVariant(test.id, fallback);
     return fallback;
   }
@@ -371,7 +418,7 @@
   /**
    * Set user identity for tracking
    */
-  identify(userId: string, traits?: Record<string, TelemetryValue>) {
+  identify(userId: string, traits?: Record<string, unknown>) {
     if (typeof window !== 'undefined' && posthog) {
       posthog.identify(userId, traits);
     }
@@ -388,7 +435,9 @@
   }
 
   private getStoredVariant(testId: string): ABTestVariant | null {
-    if (typeof window === 'undefined') {return null;}
+    if (typeof window === 'undefined') {
+      return null;
+    }
     
     const stored = localStorage.getItem(`ab_test_${testId}`);
     return stored ? JSON.parse(stored) : null;
@@ -422,290 +471,7 @@
 export const telemetry = TelemetryService.getInstance();
 
 // Export convenience functions
-export const trackEvent = (name: EventName, properties?: Record<string, TelemetryValue>) => {
-=======
-  }
-
-  /**
-   * Track hero CTA click with conversion intent
-   */
-  trackHeroCTAClick(ctaText: string, variant?: string) {
-    this.track('hero_cta_click', {
-      ctaText,
-      variant: variant || 'default',
-      pageUrl: window.location.href,
-      referrer: document.referrer,
-      timeOnPage: this.getTimeOnPage(),
-      scrollDepth: this.getScrollDepth()
-    });
-  }
-
-  /**
-   * Track file upload events
-   */
-  trackUploadStarted(files: File[]) {
-    const fileTypes = [...new Set(files.map(f => f.type))];
-    const totalSize = files.reduce((sum, f) => sum + f.size, 0);
-    
-    this.track('upload_started', {
-      fileCount: files.length,
-      totalSize,
-      fileTypes,
-      averageFileSize: totalSize / files.length,
-    });
-  }
-
-  trackUploadCompleted(files: File[], processingTime: number) {
-    this.track('upload_completed', {
-      fileCount: files.length,
-      processingTime,
-      success: true,
-    });
-  }
-
-  trackUploadFailed(files: File[], error: string) {
-    this.track('upload_failed', {
-      fileCount: files.length,
-      error,
-      success: false,
-    });
-  }
-
-  trackFileAdded(file: File) {
-    this.track('upload_file_added', {
-      fileName: file.name,
-      fileSize: file.size,
-      fileType: file.type,
-    });
-  }
-
-  trackFileRemoved(file: File) {
-    this.track('upload_file_removed', {
-      fileName: file.name,
-      fileSize: file.size,
-      fileType: file.type,
-    });
-  }
-
-  trackValidationError(error: string, files?: File[]) {
-    this.track('upload_validation_error', {
-      error,
-      fileCount: files?.length || 0,
-      fileTypes: files ? [...new Set(files.map(f => f.type))] : [],
-    });
-  }
-
-  /**
-   * Track A/B test impression
-   */
-  trackABTestImpression(testId: string, variantId: string) {
-    this.track('ab_test_impression', {
-      testId,
-      variantId,
-      timestamp: Date.now()
-    });
-  }
-
-  /**
-   * Track A/B test conversion
-   */
-  trackABTestConversion(testId: string, variantId: string, conversionType: string) {
-    this.track('ab_test_conversion', {
-      testId,
-      variantId,
-      conversionType,
-      timestamp: Date.now()
-    });
-  }
-
-  /**
-   * Get user's assigned variant for an A/B test
-   * Uses PostHog's feature flags if available, falls back to local assignment
-   */
-  getABTestVariant(test: ABTest): ABTestVariant {
-    // Check if PostHog feature flag exists for this test
-    if (typeof window !== 'undefined' && posthog) {
-      const flagValue = posthog.getFeatureFlag(test.id);
-      if (flagValue) {
-        const variant = test.variants.find(v => v.id === flagValue);
-        if (variant) {
-          this.trackABTestImpression(test.id, variant.id);
-          return variant;
-        }
-      }
-    }
-    
-    // Check if user already has a variant assigned locally
-    const storedVariant = this.getStoredVariant(test.id);
-    if (storedVariant) {
-      return storedVariant;
-    }
-
-    // Assign variant based on weights
-    const random = Math.random();
-    let cumulative = 0;
-    
-    for (const variant of test.variants) {
-      cumulative += variant.weight;
-      if (random <= cumulative) {
-        this.storeVariant(test.id, variant);
-        this.trackABTestImpression(test.id, variant.id);
-        
-        // Set as PostHog property for future tracking
-        if (typeof window !== 'undefined' && posthog) {
-          posthog.people.set({ [`ab_test_${test.id}`]: variant.id });
-        }
-        
-        return variant;
-      }
-    }
-
-    // Fallback to first variant
-    const fallback: ABTestVariant = test.variants[0] ?? {
-      id: 'control',
-      name: 'Control',
-      weight: 1,
-    };
-    this.storeVariant(test.id, fallback);
-    return fallback;
-  }
-
-  /**
-   * Check if PostHog is ready and available
-   */
-  private isPostHogReady(): boolean {
-    return typeof window !== 'undefined' && 
-           typeof posthog !== 'undefined' && 
-           posthog.__loaded === true &&
-           this.isInitialized;
-  }
-
-  /**
-   * Private helper methods
-   */
-  private generateSessionId(): string {
-    return `session_${Date.now()}_${Math.random().toString(36).substr(2, 9)}`;
-  }
-
-  private getUserId(): string | undefined {
-    // Implement user ID retrieval from auth system
-    return undefined;
-  }
-
-  private getTimeOnPage(): number {
-    return Date.now() - (window.performance?.timing?.navigationStart || Date.now());
-  }
-
-  private getScrollDepth(): number {
-    const scrolled = window.scrollY;
-    const viewportHeight = window.innerHeight;
-    const documentHeight = document.documentElement.scrollHeight;
-    return Math.round((scrolled / (documentHeight - viewportHeight)) * 100);
-  }
-
-  private setupVisibilityTracking() {
-    let startTime = Date.now();
-    let totalTime = 0;
-
-    document.addEventListener('visibilitychange', () => {
-      if (document.hidden) {
-        totalTime += Date.now() - startTime;
-      } else {
-        startTime = Date.now();
-      }
-    });
-
-    // Track time on page when user leaves
-    window.addEventListener('beforeunload', () => {
-      if (!document.hidden) {
-        totalTime += Date.now() - startTime;
-      }
-      this.track('hero_time_on_page', { duration: totalTime });
-    });
-  }
-
-  private setupScrollTracking() {
-    let maxScroll = 0;
-    
-    const trackScroll = () => {
-      const currentScroll = this.getScrollDepth();
-      if (currentScroll > maxScroll) {
-        maxScroll = currentScroll;
-        
-        // Track milestone scroll depths
-        if (maxScroll >= 25 && maxScroll < 50) {
-          this.track('hero_scroll_depth', { depth: 25 });
-        } else if (maxScroll >= 50 && maxScroll < 75) {
-          this.track('hero_scroll_depth', { depth: 50 });
-        } else if (maxScroll >= 75 && maxScroll < 100) {
-          this.track('hero_scroll_depth', { depth: 75 });
-        } else if (maxScroll >= 100) {
-          this.track('hero_scroll_depth', { depth: 100 });
-        }
-      }
-    };
-
-    window.addEventListener('scroll', trackScroll, { passive: true });
-  }
-
-  /**
-   * Set user identity for tracking
-   */
-  identify(userId: string, traits?: Record<string, unknown>) {
-    if (typeof window !== 'undefined' && posthog) {
-      posthog.identify(userId, traits);
-    }
-  }
-
-  /**
-   * Reset user identity (for logout)
-   */
-  reset() {
-    if (typeof window !== 'undefined' && posthog) {
-      posthog.reset();
-    }
-    this.sessionId = this.generateSessionId();
-  }
-
-  private getStoredVariant(testId: string): ABTestVariant | null {
-    if (typeof window === 'undefined') {
-      return null;
-    }
-    
-    const stored = localStorage.getItem(`ab_test_${testId}`);
-    return stored ? JSON.parse(stored) : null;
-  }
-
-  private storeVariant(testId: string, variant: ABTestVariant) {
-    if (typeof window !== 'undefined') {
-      localStorage.setItem(`ab_test_${testId}`, JSON.stringify(variant));
-    }
-  }
-
-  /**
-   * Get all tracked events (for debugging)
-   */
-  getEvents(): TelemetryEvent[] {
-    return this.events;
-  }
-
-  /**
-   * Clear all events (for debugging)
-   */
-  clearEvents() {
-    this.events = [];
-    if (typeof window !== 'undefined') {
-      localStorage.removeItem('telemetry_events');
-    }
-  }
-}
-
-// Export singleton instance
-export const telemetry = TelemetryService.getInstance();
-
-// Export convenience functions
 export const trackEvent = (name: EventName, properties?: Record<string, unknown>) => {
->>>>>>> c31ede84
   telemetry.track(name, properties);
 };
 
@@ -739,4 +505,4 @@
 
 export const initTelemetry = (config?: { debugMode?: boolean }) => {
   telemetry.initialize(config);
-};
+};