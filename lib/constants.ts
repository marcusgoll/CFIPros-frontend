--- conflicted
+++ resolved
@@ -1,60 +1,3 @@
-<<<<<<< HEAD
-// Application constants
-
-export const APP_CONFIG = {
-  name: "CFIPros",
-  description: "CFI Training Platform",
-  url: process.env["NEXT_PUBLIC_APP_URL"] || "http://localhost:3000",
-  supportEmail: "support@cfipros.com",
-} as const;
-
-export const API_CONFIG = {
-  baseUrl: process.env["API_BASE_URL"] || "https://api.cfipros.com/v1",
-  timeout: parseInt(process.env["API_TIMEOUT"] || "30000"),
-} as const;
-
-export const ROUTES = {
-  // Public routes
-  home: "/",
-  acs: "/acs",
-  upload: "/upload",
-  about: "/about",
-  help: "/help",
-  contact: "/contact",
-  
-  // Auth routes
-  login: "/auth/login",
-  register: "/auth/register",
-  resetPassword: "/auth/reset-password",
-  
-  // Protected routes
-  dashboard: "/dashboard",
-  lessons: "/lesson",
-  studyPlans: "/study-plan",
-  settings: "/settings",
-  analytics: "/analytics",
-} as const;
-
-export const FILE_CONFIG = {
-  maxFileSize: 10 * 1024 * 1024, // 10MB
-  allowedTypes: ["application/pdf", "image/jpeg", "image/png"],
-  allowedExtensions: [".pdf", ".jpg", ".jpeg", ".png"],
-} as const;
-
-export const PAGINATION = {
-  defaultPageSize: 20,
-  maxPageSize: 100,
-} as const;
-
-export const VALIDATION = {
-  email: /^[^\s@]+@[^\s@]+\.[^\s@]+$/,
-  password: {
-    minLength: 8,
-    pattern: /^(?=.*[a-z])(?=.*[A-Z])(?=.*\d)(?=.*[@$!%*?&])[A-Za-z\d@$!%*?&]/,
-  },
-} as const;
-
-=======
 /**
  * Application constants
  * Centralized location for all application-wide constants
@@ -207,7 +150,6 @@
 } as const;
 
 // Storage keys (updated for tests)
->>>>>>> c31ede84
 export const STORAGE_KEYS = {
   AUTH_TOKEN: "cfipros_auth_token",
   USER_PREFERENCES: "cfipros_user_preferences",
