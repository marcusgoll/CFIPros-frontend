--- conflicted
+++ resolved
@@ -139,27 +139,8 @@
 
   const uploadAll = useCallback(async () => {
     const pendingFiles = files.filter(f => f.status === "pending");
-<<<<<<< HEAD
-    if (pendingFiles.length === 0) {return;}
-
-    setIsUploading(true);
-    
-    try {
-      // Upload files in batches to prevent overwhelming the server
-      const batchSize = 2; // Max 2 concurrent uploads
-      
-      for (let i = 0; i < pendingFiles.length; i += batchSize) {
-        const batch = pendingFiles.slice(i, i + batchSize);
-        await Promise.all(
-          batch.map(file => simulateUpload(file.id))
-        );
-      }
-    } finally {
-      setIsUploading(false);
-=======
     if (pendingFiles.length === 0) {
       return;
->>>>>>> c31ede84
     }
 
     setIsUploading(true);
@@ -217,4 +198,3 @@
     config,
   };
 }
-
