/**
 * React hook for A/B testing
 * Manages variant assignment and tracking
 */

import { useState, useEffect, useMemo } from 'react';
import { telemetry, ABTest, ABTestVariant } from '@/lib/analytics/telemetry';
import { logWarn } from '@/lib/utils/logger';

export interface UseABTestResult {
  variant: ABTestVariant | null;
  isLoading: boolean;
  trackConversion: (conversionType: string) => void;
}

/**
 * Hook for managing A/B tests in components
 * @param test - The A/B test configuration
 * @returns The assigned variant and helper functions
 */
export function useABTest(test: ABTest): UseABTestResult {
  // Use fallback variant (control) to prevent hydration mismatch
<<<<<<< HEAD
  const fallbackVariant = test.variants[0];
  const [variant, setVariant] = useState<ABTestVariant | null>(fallbackVariant || null);
  const [isLoading, setIsLoading] = useState(true);
  const [isHydrated, setIsHydrated] = useState(false);

  useEffect(() => {
    // Mark as hydrated
    setIsHydrated(true);
    
    // Only run on client side after hydration
    if (typeof window === 'undefined') {
      setVariant(fallbackVariant || null);
      setIsLoading(false);
      return;
    }

    // Check if test is active
    if (!test.isActive) {
      setVariant(fallbackVariant || null);
      setIsLoading(false);
      return;
    }

    // Check date range if specified
    const now = new Date();
    if (test.startDate && now < test.startDate) {
      setVariant(fallbackVariant || null);
      setIsLoading(false);
      return;
    }
    if (test.endDate && now > test.endDate) {
      setVariant(fallbackVariant || null);
      setIsLoading(false);
      return;
    }

    // Get assigned variant only after hydration
    try {
      const assignedVariant = telemetry.getABTestVariant(test);
      setVariant(assignedVariant || null);
    } catch (error) {
      console.warn('A/B test variant assignment failed:', error);
      setVariant(fallbackVariant || null);
=======
  const fallbackVariant: ABTestVariant = useMemo(() => (
    test.variants[0] ?? { id: 'control', name: 'Control', weight: 1 }
  ), [test.variants]);
  const [variant, setVariant] = useState<ABTestVariant | null>(fallbackVariant);
  const [isLoading, setIsLoading] = useState(true);
  const [isHydrated, setIsHydrated] = useState(false);

  useEffect(() => {
    // Mark as hydrated
    setIsHydrated(true);
    
    // Only run on client side after hydration
    if (typeof window === 'undefined') {
      setVariant(fallbackVariant);
      setIsLoading(false);
      return;
    }

    // Check if test is active
    if (!test.isActive) {
      setVariant(fallbackVariant);
      setIsLoading(false);
      return;
    }

    // Check date range if specified
    const now = new Date();
    if (test.startDate && now < test.startDate) {
      setVariant(fallbackVariant);
      setIsLoading(false);
      return;
    }
    if (test.endDate && now > test.endDate) {
      setVariant(fallbackVariant);
      setIsLoading(false);
      return;
    }

    // Get assigned variant only after hydration
    try {
      const assignedVariant = telemetry.getABTestVariant(test);
      setVariant(assignedVariant);
    } catch (error) {
      logWarn('A/B test variant assignment failed:', error);
      setVariant(fallbackVariant);
>>>>>>> c31ede84
    } finally {
      setIsLoading(false);
    }
  }, [test, fallbackVariant]);
<<<<<<< HEAD

  const trackConversion = (conversionType: string) => {
    if (isHydrated && variant) {
      telemetry.trackABTestConversion(test.id, variant.id, conversionType);
    }
  };

  return {
    variant: isHydrated ? variant : (fallbackVariant || null),
    isLoading,
    trackConversion
  };
}

/**
 * Hook for simple boolean A/B tests
 * @param testId - Unique identifier for the test
 * @param trafficSplit - Percentage of traffic for variant B (0-100)
 * @returns true for variant B, false for variant A (control)
 */
export function useSimpleABTest(testId: string, trafficSplit: number = 50): boolean {
  const test: ABTest = {
    id: testId,
    name: testId,
    isActive: true,
    variants: [
      { id: 'control', name: 'Control', weight: (100 - trafficSplit) / 100 },
      { id: 'variant', name: 'Variant', weight: trafficSplit / 100 }
    ]
  };

  const { variant } = useABTest(test);
  return variant?.id === 'variant';
}

/**
 * Predefined A/B tests for hero section
 */
export const heroABTests = {
  headline: {
    id: 'hero_headline_test',
    name: 'Hero Headline Test',
    isActive: true,
    variants: [
      { 
        id: 'pass_first_try', 
        name: 'Pass Your Checkride on the First Try',
        weight: 0.5 
      },
      { 
        id: 'stop_failing', 
        name: 'Stop Failing Checkrides Due to Poor Preparation',
        weight: 0.5 
      }
    ]
  },
  cta: {
    id: 'hero_cta_test',
    name: 'Hero CTA Test',
    isActive: true,
    variants: [
      { 
        id: 'get_study_plan', 
        name: 'Get My Study Plan Now',
        weight: 0.33 
      },
      { 
        id: 'analyze_results', 
        name: 'Analyze My Test Results',
        weight: 0.33 
      },
      { 
        id: 'start_free', 
        name: 'Start Free Analysis',
        weight: 0.34 
      }
    ]
  },
  social_proof: {
    id: 'hero_social_proof_test',
    name: 'Hero Social Proof Test',
    isActive: true,
    variants: [
      { 
        id: 'with_users', 
        name: 'Show user count',
        weight: 0.5 
      },
      { 
        id: 'without_users', 
        name: 'Hide user count',
        weight: 0.5 
      }
    ]
  }
=======

  const trackConversion = (conversionType: string) => {
    if (isHydrated && variant) {
      telemetry.trackABTestConversion(test.id, variant.id, conversionType);
    }
  };

  return {
    variant: isHydrated ? variant : fallbackVariant,
    isLoading,
    trackConversion
  };
}

/**
 * Hook for simple boolean A/B tests
 * @param testId - Unique identifier for the test
 * @param trafficSplit - Percentage of traffic for variant B (0-100)
 * @returns true for variant B, false for variant A (control)
 */
export function useSimpleABTest(testId: string, trafficSplit: number = 50): boolean {
  const test: ABTest = {
    id: testId,
    name: testId,
    isActive: true,
    variants: [
      { id: 'control', name: 'Control', weight: (100 - trafficSplit) / 100 },
      { id: 'variant', name: 'Variant', weight: trafficSplit / 100 }
    ]
  };

  const { variant } = useABTest(test);
  return variant?.id === 'variant';
}

/**
 * Predefined A/B tests for hero section
 */
export const heroABTests = {
  headline: {
    id: 'hero_headline_test',
    name: 'Hero Headline Test',
    isActive: true,
    variants: [
      { 
        id: 'pass_first_try', 
        name: 'Pass Your Checkride on the First Try',
        weight: 0.5 
      },
      { 
        id: 'stop_failing', 
        name: 'Stop Failing Checkrides Due to Poor Preparation',
        weight: 0.5 
      }
    ]
  },
  cta: {
    id: 'hero_cta_test',
    name: 'Hero CTA Test',
    isActive: true,
    variants: [
      { 
        id: 'get_study_plan', 
        name: 'Get My Study Plan Now',
        weight: 0.33 
      },
      { 
        id: 'analyze_results', 
        name: 'Analyze My Test Results',
        weight: 0.33 
      },
      { 
        id: 'start_free', 
        name: 'Start Free Analysis',
        weight: 0.34 
      }
    ]
  },
  social_proof: {
    id: 'hero_social_proof_test',
    name: 'Hero Social Proof Test',
    isActive: true,
    variants: [
      { 
        id: 'with_users', 
        name: 'Show user count',
        weight: 0.5 
      },
      { 
        id: 'without_users', 
        name: 'Hide user count',
        weight: 0.5 
      }
    ]
  }
>>>>>>> c31ede84
};<|MERGE_RESOLUTION|>--- conflicted
+++ resolved
@@ -20,51 +20,6 @@
  */
 export function useABTest(test: ABTest): UseABTestResult {
   // Use fallback variant (control) to prevent hydration mismatch
-<<<<<<< HEAD
-  const fallbackVariant = test.variants[0];
-  const [variant, setVariant] = useState<ABTestVariant | null>(fallbackVariant || null);
-  const [isLoading, setIsLoading] = useState(true);
-  const [isHydrated, setIsHydrated] = useState(false);
-
-  useEffect(() => {
-    // Mark as hydrated
-    setIsHydrated(true);
-    
-    // Only run on client side after hydration
-    if (typeof window === 'undefined') {
-      setVariant(fallbackVariant || null);
-      setIsLoading(false);
-      return;
-    }
-
-    // Check if test is active
-    if (!test.isActive) {
-      setVariant(fallbackVariant || null);
-      setIsLoading(false);
-      return;
-    }
-
-    // Check date range if specified
-    const now = new Date();
-    if (test.startDate && now < test.startDate) {
-      setVariant(fallbackVariant || null);
-      setIsLoading(false);
-      return;
-    }
-    if (test.endDate && now > test.endDate) {
-      setVariant(fallbackVariant || null);
-      setIsLoading(false);
-      return;
-    }
-
-    // Get assigned variant only after hydration
-    try {
-      const assignedVariant = telemetry.getABTestVariant(test);
-      setVariant(assignedVariant || null);
-    } catch (error) {
-      console.warn('A/B test variant assignment failed:', error);
-      setVariant(fallbackVariant || null);
-=======
   const fallbackVariant: ABTestVariant = useMemo(() => (
     test.variants[0] ?? { id: 'control', name: 'Control', weight: 1 }
   ), [test.variants]);
@@ -110,108 +65,10 @@
     } catch (error) {
       logWarn('A/B test variant assignment failed:', error);
       setVariant(fallbackVariant);
->>>>>>> c31ede84
     } finally {
       setIsLoading(false);
     }
   }, [test, fallbackVariant]);
-<<<<<<< HEAD
-
-  const trackConversion = (conversionType: string) => {
-    if (isHydrated && variant) {
-      telemetry.trackABTestConversion(test.id, variant.id, conversionType);
-    }
-  };
-
-  return {
-    variant: isHydrated ? variant : (fallbackVariant || null),
-    isLoading,
-    trackConversion
-  };
-}
-
-/**
- * Hook for simple boolean A/B tests
- * @param testId - Unique identifier for the test
- * @param trafficSplit - Percentage of traffic for variant B (0-100)
- * @returns true for variant B, false for variant A (control)
- */
-export function useSimpleABTest(testId: string, trafficSplit: number = 50): boolean {
-  const test: ABTest = {
-    id: testId,
-    name: testId,
-    isActive: true,
-    variants: [
-      { id: 'control', name: 'Control', weight: (100 - trafficSplit) / 100 },
-      { id: 'variant', name: 'Variant', weight: trafficSplit / 100 }
-    ]
-  };
-
-  const { variant } = useABTest(test);
-  return variant?.id === 'variant';
-}
-
-/**
- * Predefined A/B tests for hero section
- */
-export const heroABTests = {
-  headline: {
-    id: 'hero_headline_test',
-    name: 'Hero Headline Test',
-    isActive: true,
-    variants: [
-      { 
-        id: 'pass_first_try', 
-        name: 'Pass Your Checkride on the First Try',
-        weight: 0.5 
-      },
-      { 
-        id: 'stop_failing', 
-        name: 'Stop Failing Checkrides Due to Poor Preparation',
-        weight: 0.5 
-      }
-    ]
-  },
-  cta: {
-    id: 'hero_cta_test',
-    name: 'Hero CTA Test',
-    isActive: true,
-    variants: [
-      { 
-        id: 'get_study_plan', 
-        name: 'Get My Study Plan Now',
-        weight: 0.33 
-      },
-      { 
-        id: 'analyze_results', 
-        name: 'Analyze My Test Results',
-        weight: 0.33 
-      },
-      { 
-        id: 'start_free', 
-        name: 'Start Free Analysis',
-        weight: 0.34 
-      }
-    ]
-  },
-  social_proof: {
-    id: 'hero_social_proof_test',
-    name: 'Hero Social Proof Test',
-    isActive: true,
-    variants: [
-      { 
-        id: 'with_users', 
-        name: 'Show user count',
-        weight: 0.5 
-      },
-      { 
-        id: 'without_users', 
-        name: 'Hide user count',
-        weight: 0.5 
-      }
-    ]
-  }
-=======
 
   const trackConversion = (conversionType: string) => {
     if (isHydrated && variant) {
@@ -307,5 +164,4 @@
       }
     ]
   }
->>>>>>> c31ede84
 };