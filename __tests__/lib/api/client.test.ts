--- conflicted
+++ resolved
@@ -1,4 +1,3 @@
-<<<<<<< HEAD
 /**
  * Tests for API client
  * Testing HTTP client functionality and error handling
@@ -33,40 +32,37 @@
     it('should make successful GET request', async () => {
       const result = await client.get('/test');
 
-      expect(mockFetch).toHaveBeenCalledWith('https://api.cfipros.com/v1/test', {
-        method: 'GET',
-        headers: {
-          'Content-Type': 'application/json',
-        },
-        signal: expect.any(AbortSignal),
+      expect(mockFetch).toHaveBeenCalledWith('/test', {
+        method: 'GET',
+        headers: {
+          'Content-Type': 'application/json',
+        },
       });
       expect(result).toEqual(mockResponse);
     });
 
     it('should include query parameters', async () => {
-      await client.get('/test?page=1&limit=10');
-
-      expect(mockFetch).toHaveBeenCalledWith('https://api.cfipros.com/v1/test?page=1&limit=10', {
-        method: 'GET',
-        headers: {
-          'Content-Type': 'application/json',
-        },
-        signal: expect.any(AbortSignal),
+      await client.get('/test', { params: { page: 1, limit: 10 } });
+
+      expect(mockFetch).toHaveBeenCalledWith('/test?page=1&limit=10', {
+        method: 'GET',
+        headers: {
+          'Content-Type': 'application/json',
+        },
       });
     });
 
     it('should include custom headers', async () => {
       await client.get('/test', { 
-        'Authorization': 'Bearer token' 
-      });
-
-      expect(mockFetch).toHaveBeenCalledWith('https://api.cfipros.com/v1/test', {
+        headers: { 'Authorization': 'Bearer token' } 
+      });
+
+      expect(mockFetch).toHaveBeenCalledWith('/test', {
         method: 'GET',
         headers: {
           'Content-Type': 'application/json',
           'Authorization': 'Bearer token',
         },
-        signal: expect.any(AbortSignal),
       });
     });
   });
@@ -149,9 +145,11 @@
 
     it('should include additional form fields in upload', async () => {
       const mockFile = new File(['test'], 'test.pdf', { type: 'application/pdf' });
-      const additionalData = { description: 'Test file', category: 'documents' };
-
-      await client.uploadFile('/upload', mockFile, additionalData);
+      const options = {
+        fields: { description: 'Test file', category: 'documents' }
+      };
+
+      await client.uploadFile('/upload', mockFile, options);
 
       const formData = (mockFetch.mock.calls[0]![1] as any).body as FormData;
       expect(formData.get('file')).toBe(mockFile);
@@ -161,9 +159,11 @@
 
     it('should include custom headers in upload', async () => {
       const mockFile = new File(['test'], 'test.pdf', { type: 'application/pdf' });
-      const headers = { 'X-Upload-Type': 'document' };
-
-      await client.uploadFile('/upload', mockFile, undefined, headers);
+      const options = {
+        headers: { 'X-Upload-Type': 'document' }
+      };
+
+      await client.uploadFile('/upload', mockFile, options);
 
       expect(mockFetch).toHaveBeenCalledWith('/upload', {
         method: 'POST',
@@ -257,14 +257,14 @@
 
   describe('Request configuration', () => {
     it('should use custom base URL', () => {
-      const customClient = new APIClient('https://api.example.com');
+      const customClient = new APIClient({ baseURL: 'https://api.example.com' });
       customClient.get('/test');
 
       expect(mockFetch).toHaveBeenCalledWith('https://api.example.com/test', expect.any(Object));
     });
 
     it('should use custom timeout', async () => {
-      const customClient = new APIClient(undefined, 5000);
+      const customClient = new APIClient({ timeout: 5000 });
       
       // Mock AbortSignal.timeout
       const mockAbortSignal = { aborted: false } as AbortSignal;
@@ -279,15 +279,28 @@
     });
 
     it('should include default headers', () => {
-      // APIClient constructor doesn't take headers, skip this test
-      expect(true).toBe(true);
+      const customClient = new APIClient({
+        headers: { 'X-API-Key': 'test-key' }
+      });
+
+      customClient.get('/test');
+
+      expect(mockFetch).toHaveBeenCalledWith('/test', {
+        method: 'GET',
+        headers: {
+          'Content-Type': 'application/json',
+          'X-API-Key': 'test-key',
+        },
+      });
     });
 
     it('should merge request headers with default headers', () => {
-      const customClient = new APIClient();
+      const customClient = new APIClient({
+        headers: { 'X-API-Key': 'test-key' }
+      });
 
       customClient.get('/test', {
-        'Authorization': 'Bearer token'
+        headers: { 'Authorization': 'Bearer token' }
       });
 
       expect(mockFetch).toHaveBeenCalledWith('/test', {
@@ -328,349 +341,4 @@
       expect(result).toBe('Plain text response');
     });
   });
-=======
-/**
- * Tests for API client
- * Testing HTTP client functionality and error handling
- */
-
-import { APIClient } from '@/lib/api/client';
-import { APIError } from '@/lib/api/errors';
-
-// Mock fetch
-global.fetch = jest.fn();
-const mockFetch = fetch as jest.MockedFunction<typeof fetch>;
-
-describe('APIClient', () => {
-  let client: APIClient;
-  const mockResponse = { id: 1, name: 'Test' };
-
-  beforeEach(() => {
-    client = new APIClient();
-    jest.clearAllMocks();
-    
-    mockFetch.mockResolvedValue({
-      ok: true,
-      status: 200,
-      json: jest.fn().mockResolvedValue(mockResponse),
-      headers: new Headers({
-        'content-type': 'application/json',
-      }),
-    } as any);
-  });
-
-  describe('GET requests', () => {
-    it('should make successful GET request', async () => {
-      const result = await client.get('/test');
-
-      expect(mockFetch).toHaveBeenCalledWith('/test', {
-        method: 'GET',
-        headers: {
-          'Content-Type': 'application/json',
-        },
-      });
-      expect(result).toEqual(mockResponse);
-    });
-
-    it('should include query parameters', async () => {
-      await client.get('/test', { params: { page: 1, limit: 10 } });
-
-      expect(mockFetch).toHaveBeenCalledWith('/test?page=1&limit=10', {
-        method: 'GET',
-        headers: {
-          'Content-Type': 'application/json',
-        },
-      });
-    });
-
-    it('should include custom headers', async () => {
-      await client.get('/test', { 
-        headers: { 'Authorization': 'Bearer token' } 
-      });
-
-      expect(mockFetch).toHaveBeenCalledWith('/test', {
-        method: 'GET',
-        headers: {
-          'Content-Type': 'application/json',
-          'Authorization': 'Bearer token',
-        },
-      });
-    });
-  });
-
-  describe('POST requests', () => {
-    it('should make successful POST request', async () => {
-      const data = { name: 'Test', value: 123 };
-      const result = await client.post('/test', data);
-
-      expect(mockFetch).toHaveBeenCalledWith('/test', {
-        method: 'POST',
-        headers: {
-          'Content-Type': 'application/json',
-        },
-        body: JSON.stringify(data),
-      });
-      expect(result).toEqual(mockResponse);
-    });
-
-    it('should handle empty POST body', async () => {
-      await client.post('/test');
-
-      expect(mockFetch).toHaveBeenCalledWith('/test', {
-        method: 'POST',
-        headers: {
-          'Content-Type': 'application/json',
-        },
-        body: undefined,
-      });
-    });
-  });
-
-  describe('PUT requests', () => {
-    it('should make successful PUT request', async () => {
-      const data = { id: 1, name: 'Updated' };
-      const result = await client.put('/test/1', data);
-
-      expect(mockFetch).toHaveBeenCalledWith('/test/1', {
-        method: 'PUT',
-        headers: {
-          'Content-Type': 'application/json',
-        },
-        body: JSON.stringify(data),
-      });
-      expect(result).toEqual(mockResponse);
-    });
-  });
-
-  describe('DELETE requests', () => {
-    it('should make successful DELETE request', async () => {
-      const result = await client.delete('/test/1');
-
-      expect(mockFetch).toHaveBeenCalledWith('/test/1', {
-        method: 'DELETE',
-        headers: {
-          'Content-Type': 'application/json',
-        },
-      });
-      expect(result).toEqual(mockResponse);
-    });
-  });
-
-  describe('File uploads', () => {
-    it('should upload file successfully', async () => {
-      const mockFile = new File(['test content'], 'test.pdf', { 
-        type: 'application/pdf' 
-      });
-
-      await client.uploadFile('/upload', mockFile);
-
-      expect(mockFetch).toHaveBeenCalledWith('/upload', {
-        method: 'POST',
-        headers: {},
-        body: expect.any(FormData),
-      });
-
-      const formData = (mockFetch.mock.calls[0]![1] as any).body as FormData;
-      expect(formData.get('file')).toBe(mockFile);
-    });
-
-    it('should include additional form fields in upload', async () => {
-      const mockFile = new File(['test'], 'test.pdf', { type: 'application/pdf' });
-      const options = {
-        fields: { description: 'Test file', category: 'documents' }
-      };
-
-      await client.uploadFile('/upload', mockFile, options);
-
-      const formData = (mockFetch.mock.calls[0]![1] as any).body as FormData;
-      expect(formData.get('file')).toBe(mockFile);
-      expect(formData.get('description')).toBe('Test file');
-      expect(formData.get('category')).toBe('documents');
-    });
-
-    it('should include custom headers in upload', async () => {
-      const mockFile = new File(['test'], 'test.pdf', { type: 'application/pdf' });
-      const options = {
-        headers: { 'X-Upload-Type': 'document' }
-      };
-
-      await client.uploadFile('/upload', mockFile, options);
-
-      expect(mockFetch).toHaveBeenCalledWith('/upload', {
-        method: 'POST',
-        headers: { 'X-Upload-Type': 'document' },
-        body: expect.any(FormData),
-      });
-    });
-  });
-
-  describe('Error handling', () => {
-    it('should handle HTTP error responses', async () => {
-      const errorResponse = {
-        type: 'about:blank#validation_error',
-        title: 'validation_error',
-        status: 400,
-        detail: 'Invalid input data',
-      };
-
-      mockFetch.mockResolvedValue({
-        ok: false,
-        status: 400,
-        json: jest.fn().mockResolvedValue(errorResponse),
-      } as any);
-
-      await expect(client.get('/test')).rejects.toThrow(APIError);
-      
-      try {
-        await client.get('/test');
-      } catch (error) {
-        expect(error).toBeInstanceOf(APIError);
-        expect((error as APIError).code).toBe('validation_error');
-        expect((error as APIError).status).toBe(400);
-        expect((error as APIError).detail).toBe('Invalid input data');
-      }
-    });
-
-    it('should handle network errors', async () => {
-      mockFetch.mockRejectedValue(new Error('Network error'));
-
-      await expect(client.get('/test')).rejects.toThrow(APIError);
-      
-      try {
-        await client.get('/test');
-      } catch (error) {
-        expect(error).toBeInstanceOf(APIError);
-        expect((error as APIError).code).toBe('network_error');
-      }
-    });
-
-    it('should handle timeout errors', async () => {
-      mockFetch.mockRejectedValue(new Error('Request timeout'));
-
-      await expect(client.get('/test')).rejects.toThrow(APIError);
-      
-      try {
-        await client.get('/test');
-      } catch (error) {
-        expect(error).toBeInstanceOf(APIError);
-        expect((error as APIError).code).toBe('request_timeout');
-      }
-    });
-
-    it('should handle invalid JSON responses', async () => {
-      mockFetch.mockResolvedValue({
-        ok: true,
-        status: 200,
-        json: jest.fn().mockRejectedValue(new Error('Invalid JSON')),
-      } as any);
-
-      await expect(client.get('/test')).rejects.toThrow(APIError);
-    });
-
-    it('should handle non-JSON error responses', async () => {
-      mockFetch.mockResolvedValue({
-        ok: false,
-        status: 500,
-        statusText: 'Internal Server Error',
-        json: jest.fn().mockRejectedValue(new Error('Not JSON')),
-      } as any);
-
-      await expect(client.get('/test')).rejects.toThrow(APIError);
-      
-      try {
-        await client.get('/test');
-      } catch (error) {
-        expect(error).toBeInstanceOf(APIError);
-        expect((error as APIError).status).toBe(500);
-      }
-    });
-  });
-
-  describe('Request configuration', () => {
-    it('should use custom base URL', () => {
-      const customClient = new APIClient({ baseURL: 'https://api.example.com' });
-      customClient.get('/test');
-
-      expect(mockFetch).toHaveBeenCalledWith('https://api.example.com/test', expect.any(Object));
-    });
-
-    it('should use custom timeout', async () => {
-      const customClient = new APIClient({ timeout: 5000 });
-      
-      // Mock AbortSignal.timeout
-      const mockAbortSignal = { aborted: false } as AbortSignal;
-      jest.spyOn(AbortSignal, 'timeout').mockReturnValue(mockAbortSignal);
-
-      await customClient.get('/test');
-
-      expect(AbortSignal.timeout).toHaveBeenCalledWith(5000);
-      expect(mockFetch).toHaveBeenCalledWith('/test', expect.objectContaining({
-        signal: mockAbortSignal,
-      }));
-    });
-
-    it('should include default headers', () => {
-      const customClient = new APIClient({
-        headers: { 'X-API-Key': 'test-key' }
-      });
-
-      customClient.get('/test');
-
-      expect(mockFetch).toHaveBeenCalledWith('/test', {
-        method: 'GET',
-        headers: {
-          'Content-Type': 'application/json',
-          'X-API-Key': 'test-key',
-        },
-      });
-    });
-
-    it('should merge request headers with default headers', () => {
-      const customClient = new APIClient({
-        headers: { 'X-API-Key': 'test-key' }
-      });
-
-      customClient.get('/test', {
-        headers: { 'Authorization': 'Bearer token' }
-      });
-
-      expect(mockFetch).toHaveBeenCalledWith('/test', {
-        method: 'GET',
-        headers: {
-          'Content-Type': 'application/json',
-          'X-API-Key': 'test-key',
-          'Authorization': 'Bearer token',
-        },
-      });
-    });
-  });
-
-  describe('Response handling', () => {
-    it('should handle empty responses', async () => {
-      mockFetch.mockResolvedValue({
-        ok: true,
-        status: 204,
-        json: jest.fn().mockResolvedValue(null),
-      } as any);
-
-      const result = await client.delete('/test/1');
-      expect(result).toBeNull();
-    });
-
-    it('should handle text responses', async () => {
-      mockFetch.mockResolvedValue({
-        ok: true,
-        status: 200,
-        headers: new Headers({
-          'content-type': 'text/plain',
-        }),
-        text: jest.fn().mockResolvedValue('Plain text response'),
-        json: jest.fn().mockRejectedValue(new Error('Not JSON')),
-      } as any);
-
-      const result = await client.get('/test');
-      expect(result).toBe('Plain text response');
-    });
-  });
->>>>>>> c31ede84
 });