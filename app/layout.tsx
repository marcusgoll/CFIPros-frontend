--- conflicted
+++ resolved
@@ -2,10 +2,7 @@
 import { Inter, JetBrains_Mono } from "next/font/google";
 import "./globals.css";
 import { PerformanceMonitor } from '@/components/PerformanceMonitor';
-<<<<<<< HEAD
-=======
 import { PostHogProvider } from '@/components/providers/PostHogProvider';
->>>>>>> 1de33fae
 
 const inter = Inter({
   subsets: ["latin"],
@@ -102,19 +99,12 @@
         <meta name="viewport" content="width=device-width, initial-scale=1" />
       </head>
       <body className="min-h-screen bg-gray-50 font-sans antialiased">
-<<<<<<< HEAD
-        <div id="root" className="relative">
-          {children}
-        </div>
-        <PerformanceMonitor />
-=======
         <PostHogProvider>
           <div id="root" className="relative">
             {children}
           </div>
           <PerformanceMonitor />
         </PostHogProvider>
->>>>>>> 1de33fae
       </body>
     </html>
   );
