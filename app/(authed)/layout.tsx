<<<<<<< HEAD
import type { Metadata } from 'next';
import { auth } from "@clerk/nextjs/server";
import { redirect } from "next/navigation";
import { AuthNavigation } from "@/components/layout/AuthNavigation";
import { Sidebar } from "@/components/layout/Sidebar";

export const metadata: Metadata = {
  title: 'Dashboard | CFIPros',
  description: 'Your aviation training dashboard',
};

export default async function AuthenticatedLayout({
  children,
}: {
  children: React.ReactNode;
}) {
  const { userId } = await auth();

  // Redirect to sign-in if not authenticated
  if (!userId) {
    redirect('/sign-in');
  }

  return (
    <div className="min-h-screen bg-gray-50">
      <AuthNavigation />
      <div className="flex">
        <Sidebar />
        <main className="flex-1 p-6">{children}</main>
      </div>
    </div>
  );
=======
import type { Metadata } from 'next';
import { auth } from "@clerk/nextjs/server";
import { redirect } from "next/navigation";
import { AuthNavigation } from "@/components/layout/AuthNavigation";
import { Sidebar } from "@/components/layout/Sidebar";

export const metadata: Metadata = {
  title: 'Dashboard | CFIPros',
  description: 'Your aviation training dashboard',
};

export default async function AuthenticatedLayout({
  children,
}: {
  children: React.ReactNode;
}) {
  const { userId } = await auth();

  // Redirect to sign-in if not authenticated
  if (!userId) {
    redirect('/sign-in');
  }

  return (
    <div className="min-h-screen bg-background">
      <AuthNavigation />
      <div className="flex">
        <Sidebar />
        <main className="flex-1 p-6">{children}</main>
      </div>
    </div>
  );
>>>>>>> c31ede84
}<|MERGE_RESOLUTION|>--- conflicted
+++ resolved
@@ -1,37 +1,3 @@
-<<<<<<< HEAD
-import type { Metadata } from 'next';
-import { auth } from "@clerk/nextjs/server";
-import { redirect } from "next/navigation";
-import { AuthNavigation } from "@/components/layout/AuthNavigation";
-import { Sidebar } from "@/components/layout/Sidebar";
-
-export const metadata: Metadata = {
-  title: 'Dashboard | CFIPros',
-  description: 'Your aviation training dashboard',
-};
-
-export default async function AuthenticatedLayout({
-  children,
-}: {
-  children: React.ReactNode;
-}) {
-  const { userId } = await auth();
-
-  // Redirect to sign-in if not authenticated
-  if (!userId) {
-    redirect('/sign-in');
-  }
-
-  return (
-    <div className="min-h-screen bg-gray-50">
-      <AuthNavigation />
-      <div className="flex">
-        <Sidebar />
-        <main className="flex-1 p-6">{children}</main>
-      </div>
-    </div>
-  );
-=======
 import type { Metadata } from 'next';
 import { auth } from "@clerk/nextjs/server";
 import { redirect } from "next/navigation";
@@ -64,5 +30,4 @@
       </div>
     </div>
   );
->>>>>>> c31ede84
 }