"use client";

import React, { useState, useEffect, Suspense, lazy } from "react";
import { useScroll, useTransform, motion } from "framer-motion";
import {
<<<<<<< HEAD
=======
  Check,
>>>>>>> 927b70a9
  Star,
} from "lucide-react";
import { HeroVersionC } from "@/components/layout/HeroVersionC";
import {
  FEATURE_SCREENSHOTS,
  DEFAULT_FEATURES,
} from "@/components/layout/FeatureSpotlightMenu";
<<<<<<< HEAD
=======
import { FeatureScreenshotDisplay } from "@/components/layout/FeatureScreenshotDisplay";
import { VideoModal } from "@/components/layout/VideoModal";
import { BenefitZipperList } from "@/components/sections/BenefitZipperList";
import { PricingSection } from "@/components/sections/PricingSection";
import { PremiumCTA } from "@/components/sections/PremiumCTA";
>>>>>>> 927b70a9
import { trackEvent } from "@/lib/analytics/telemetry";
import { prefersReducedMotion } from "@/lib/utils";

// Dynamic imports for heavy components
const FeatureSpotlightMenu = lazy(() => import("@/components/layout/FeatureSpotlightMenu").then(m => ({ default: m.FeatureSpotlightMenu })));
const FeatureScreenshotDisplay = lazy(() => import("@/components/layout/FeatureScreenshotDisplay").then(m => ({ default: m.FeatureScreenshotDisplay })));
const VideoModal = lazy(() => import("@/components/layout/VideoModal").then(m => ({ default: m.VideoModal })));
const BenefitZipperList = lazy(() => import("@/components/sections/BenefitZipperList").then(m => ({ default: m.BenefitZipperList })));
const PricingSection = lazy(() => import("@/components/sections/PricingSection").then(m => ({ default: m.PricingSection })));
const PremiumCTA = lazy(() => import("@/components/sections/PremiumCTA").then(m => ({ default: m.PremiumCTA })));

// Loading fallback component
const SectionLoading = ({ height = "h-64" }: { height?: string }) => (
  <div className={`${height} flex items-center justify-center bg-muted/20 animate-pulse`}>
    <div className="h-8 w-8 animate-spin rounded-full border-b-2 border-primary"></div>
  </div>
);

export default function CFIProsHomePage() {
  const [isMounted, setIsMounted] = useState(false);
  const { scrollYProgress } = useScroll();
  const opacity = useTransform(scrollYProgress, [0, 0.2], [1, 0]);
  const scale = useTransform(scrollYProgress, [0, 0.2], [1, 0.95]);

  // Ensure component is mounted before using scroll-based animations
  useEffect(() => {
    setIsMounted(true);
  }, []);

  // Feature selection state - match FeatureSpotlightMenu default
  const [selectedFeature, setSelectedFeature] = useState("upload");
  const [videoModalOpen, setVideoModalOpen] = useState(false);
  const [reducedMotion, setReducedMotion] = useState(false);

  // Initialize feature selection and reduced motion after component mounts
  useEffect(() => {
    if (DEFAULT_FEATURES && DEFAULT_FEATURES.length > 0) {
      const defaultIndex = Math.floor(DEFAULT_FEATURES.length / 2);
      const defaultFeature = DEFAULT_FEATURES[defaultIndex]?.id || "upload";
      setSelectedFeature(defaultFeature);
    }
    setReducedMotion(prefersReducedMotion());
  }, []);

  // Helper function to format feature names
  const getFeatureName = (featureId: string) => {
    const nameMap: Record<string, string> = {
      upload: "Upload",
      analyzer: "Analyzer",
      planner: "Planner",
      lessons: "Lessons",
      quizzes: "Quizzes",
      "acs-lib": "ACS Library",
      dashboard: "Dashboard",
      schools: "Schools",
      reports: "Reports",
    };
    return (
      nameMap[featureId] ||
      featureId.charAt(0).toUpperCase() + featureId.slice(1)
    );
  };

  // Track hero view on mount (client-side only)
  useEffect(() => {
    if (typeof window !== "undefined") {
      trackEvent("hero_view", {
        variant: "version_C",
        url: window.location.href,
        referrer: document.referrer,
      });
    }
  }, []);

  // Show loading state briefly to prevent white screen flash
  if (!isMounted) {
    return (
      <div className="min-h-screen overflow-x-hidden bg-background text-foreground">
        <main id="main" className="min-h-screen flex items-center justify-center">
          <div className="animate-spin rounded-full h-8 w-8 border-b-2 border-primary"></div>
        </main>
      </div>
    );
  }

  return (
    <div className="min-h-screen overflow-x-hidden bg-background text-foreground">
      <main id="main">
        <HeroVersionC 
          opacity={isMounted ? opacity : 1} 
          scale={isMounted ? scale : 1} 
        />

        {/* Feature Spotlight Menu */}
        <section className="to-muted/20 bg-gradient-to-b from-background pb-8 pt-12">
          <div className="mx-auto max-w-7xl px-4 md:px-6">
            <motion.div
              initial={reducedMotion ? { opacity: 0 } : { opacity: 0, y: 20 }}
              whileInView={reducedMotion ? { opacity: 1 } : { opacity: 1, y: 0 }}
              viewport={{ once: true }}
              transition={{ delay: reducedMotion ? 0 : 0.2 }}
            >
              <Suspense fallback={<SectionLoading height="h-32" />}>
                <FeatureSpotlightMenu
                  onSelect={(featureId) => {
                    trackEvent("feature_spotlight_click", {
                      feature: featureId,
                      section: "landing_page",
                    });
                    setSelectedFeature(featureId);
                  }}
                />
              </Suspense>
            </motion.div>
          </div>
        </section>

        {/* Feature Screenshot Display */}
        <section className="bg-muted/20 pb-6">
          <div className="mx-auto max-w-7xl px-4 md:px-6">
            <Suspense fallback={<SectionLoading height="h-96" />}>
              <FeatureScreenshotDisplay
                featureId={selectedFeature}
                featureName={getFeatureName(selectedFeature)}
                screenshotUrl={
                  FEATURE_SCREENSHOTS[selectedFeature] ||
                  FEATURE_SCREENSHOTS.upload
                }
                onPlayClick={(featureId) => {
                  trackEvent("feature_preview_video", {
                    feature: featureId,
                    section: "landing_page",
                  });
                  setVideoModalOpen(true);
                }}
              />
            </Suspense>
          </div>
        </section>

        <Suspense fallback={<SectionLoading height="h-screen" />}>
          <BenefitZipperList 
            onSectionView={(sectionId) => {
              trackEvent("benefit_section_view", {
                section: sectionId,
                page: "landing_page",
              });
            }}
            onFeatureInteraction={(sectionId, featureIndex) => {
              trackEvent("benefit_feature_interaction", {
                section: sectionId,
                feature_index: featureIndex,
                page: "landing_page",
              });
            }}
          />
        </Suspense>
        {/* <Testimonials /> */}
<<<<<<< HEAD
        <Suspense fallback={<SectionLoading height="h-96" />}>
          <PricingSection />
        </Suspense>
        <Suspense fallback={<SectionLoading height="h-64" />}>
          <PremiumCTA />
        </Suspense>
=======
        <PricingSection />        <PremiumCTA />
>>>>>>> 927b70a9
      </main>

      {/* Video Modal */}
      <Suspense fallback={null}>
        <VideoModal
          featureId={selectedFeature}
          featureName={getFeatureName(selectedFeature)}
          isOpen={videoModalOpen}
          onClose={() => setVideoModalOpen(false)}
        />
      </Suspense>
    </div>
  );
}






// Testimonials Section
function Testimonials() {
  const testimonials = [
    {
      name: "Sarah Chen",
      role: "ATP, CFII",
      content:
        "CFIPros cut my checkride prep time in half. The ACS analysis is incredibly accurate.",
      rating: 5,
    },
    {
      name: "Mike Johnson",
      role: "Part 141 Chief Instructor",
      content:
        "We've integrated CFIPros into our entire program. Student pass rates are up 23%.",
      rating: 5,
    },
    {
      name: "Emily Rodriguez",
      role: "Commercial Pilot",
      content:
        "The logbook auditor found issues I never knew existed. Saved me from a checkride bust!",
      rating: 5,
    },
  ];

  return (
    <section className="bg-muted/30 py-20">
      <div className="mx-auto max-w-7xl px-4 md:px-6">
        <motion.div
          initial={{ opacity: 0, y: 20 }}
          whileInView={{ opacity: 1, y: 0 }}
          viewport={{ once: true }}
          className="mb-12 text-center"
        >
          <h2 className="mb-4 text-3xl font-bold md:text-4xl">
            Loved by pilots everywhere
          </h2>
        </motion.div>

        <div className="grid gap-6 md:grid-cols-3">
          {testimonials.map((testimonial, i) => (
            <motion.div
              key={testimonial.name}
              initial={{ opacity: 0, y: 20 }}
              whileInView={{ opacity: 1, y: 0 }}
              transition={{ delay: i * 0.1 }}
              viewport={{ once: true }}
              className="card-premium p-6"
            >
              <div className="mb-4 flex gap-1">
                {[...Array(testimonial.rating)].map((_, i) => (
                  <Star key={i} className="h-4 w-4 fill-primary text-primary" />
                ))}
              </div>
              <p className="mb-4 text-sm text-muted-foreground">
                "{testimonial.content}"
              </p>
              <div>
                <p className="text-sm font-semibold">{testimonial.name}</p>
                <p className="text-xs text-muted-foreground">
                  {testimonial.role}
                </p>
              </div>
            </motion.div>
          ))}
        </div>
      </div>
    </section>
  );
}

<|MERGE_RESOLUTION|>--- conflicted
+++ resolved
@@ -3,10 +3,7 @@
 import React, { useState, useEffect, Suspense, lazy } from "react";
 import { useScroll, useTransform, motion } from "framer-motion";
 import {
-<<<<<<< HEAD
-=======
   Check,
->>>>>>> 927b70a9
   Star,
 } from "lucide-react";
 import { HeroVersionC } from "@/components/layout/HeroVersionC";
@@ -14,14 +11,6 @@
   FEATURE_SCREENSHOTS,
   DEFAULT_FEATURES,
 } from "@/components/layout/FeatureSpotlightMenu";
-<<<<<<< HEAD
-=======
-import { FeatureScreenshotDisplay } from "@/components/layout/FeatureScreenshotDisplay";
-import { VideoModal } from "@/components/layout/VideoModal";
-import { BenefitZipperList } from "@/components/sections/BenefitZipperList";
-import { PricingSection } from "@/components/sections/PricingSection";
-import { PremiumCTA } from "@/components/sections/PremiumCTA";
->>>>>>> 927b70a9
 import { trackEvent } from "@/lib/analytics/telemetry";
 import { prefersReducedMotion } from "@/lib/utils";
 
@@ -33,145 +22,114 @@
 const PricingSection = lazy(() => import("@/components/sections/PricingSection").then(m => ({ default: m.PricingSection })));
 const PremiumCTA = lazy(() => import("@/components/sections/PremiumCTA").then(m => ({ default: m.PremiumCTA })));
 
-// Loading fallback component
+// Loading component
 const SectionLoading = ({ height = "h-64" }: { height?: string }) => (
-  <div className={`${height} flex items-center justify-center bg-muted/20 animate-pulse`}>
-    <div className="h-8 w-8 animate-spin rounded-full border-b-2 border-primary"></div>
+  <div className={`${height} w-full animate-pulse bg-muted rounded-lg flex items-center justify-center`}>
+    <div className="text-muted-foreground">Loading...</div>
   </div>
 );
 
-export default function CFIProsHomePage() {
-  const [isMounted, setIsMounted] = useState(false);
-  const { scrollYProgress } = useScroll();
-  const opacity = useTransform(scrollYProgress, [0, 0.2], [1, 0]);
-  const scale = useTransform(scrollYProgress, [0, 0.2], [1, 0.95]);
+export default function Home() {
+  // State for hero scroll effects
+  const { scrollY } = useScroll();
+  const heroY = useTransform(scrollY, [0, 500], [0, 150]);
+  const heroOpacity = useTransform(scrollY, [0, 300], [1, 0.8]);
 
-  // Ensure component is mounted before using scroll-based animations
-  useEffect(() => {
-    setIsMounted(true);
-  }, []);
+  // State for feature selection
+  const [selectedFeature, setSelectedFeature] = useState<string | null>(null);
+  const [videoModalOpen, setVideoModalOpen] = useState(false);
+  
+  // Reduced motion preference
+  const reducedMotion = prefersReducedMotion();
 
-  // Feature selection state - match FeatureSpotlightMenu default
-  const [selectedFeature, setSelectedFeature] = useState("upload");
-  const [videoModalOpen, setVideoModalOpen] = useState(false);
-  const [reducedMotion, setReducedMotion] = useState(false);
-
-  // Initialize feature selection and reduced motion after component mounts
-  useEffect(() => {
-    if (DEFAULT_FEATURES && DEFAULT_FEATURES.length > 0) {
-      const defaultIndex = Math.floor(DEFAULT_FEATURES.length / 2);
-      const defaultFeature = DEFAULT_FEATURES[defaultIndex]?.id || "upload";
-      setSelectedFeature(defaultFeature);
+  // Helper to get feature name from ID
+  const getFeatureName = (featureId: string | null) => {
+    if (!featureId) {
+      return '';
     }
-    setReducedMotion(prefersReducedMotion());
-  }, []);
-
-  // Helper function to format feature names
-  const getFeatureName = (featureId: string) => {
-    const nameMap: Record<string, string> = {
-      upload: "Upload",
-      analyzer: "Analyzer",
-      planner: "Planner",
-      lessons: "Lessons",
-      quizzes: "Quizzes",
-      "acs-lib": "ACS Library",
-      dashboard: "Dashboard",
-      schools: "Schools",
-      reports: "Reports",
-    };
-    return (
-      nameMap[featureId] ||
-      featureId.charAt(0).toUpperCase() + featureId.slice(1)
-    );
+    const feature = DEFAULT_FEATURES.find(f => f.id === featureId);
+    return feature?.name || featureId;
   };
 
-  // Track hero view on mount (client-side only)
-  useEffect(() => {
-    if (typeof window !== "undefined") {
-      trackEvent("hero_view", {
-        variant: "version_C",
-        url: window.location.href,
-        referrer: document.referrer,
+  // Handle feature selection from spotlight menu
+  const handleFeatureSelect = (featureId: string) => {
+    setSelectedFeature(featureId);
+    
+    // Track feature selection event
+    trackEvent('feature_spotlight_click', {
+      feature_id: featureId,
+      feature_name: getFeatureName(featureId),
+      page: "landing_page",
+    });
+  };
+
+  // Handle play button click on screenshot
+  const handlePlayClick = (featureId: string) => {
+    setVideoModalOpen(true);
+    
+    // Track video modal open event
+    trackEvent('feature_preview_video', {
+      feature_id: featureId,
+      feature_name: getFeatureName(featureId),
+      action: 'open_modal',
+      page: "landing_page",
+    });
+  };
+
+  // Handle video modal close
+  const handleVideoModalClose = () => {
+    setVideoModalOpen(false);
+    
+    if (selectedFeature) {
+      trackEvent('feature_preview_video', {
+        feature_id: selectedFeature,
+        feature_name: getFeatureName(selectedFeature),
+        action: 'close_modal',
+        page: "landing_page",
       });
     }
-  }, []);
-
-  // Show loading state briefly to prevent white screen flash
-  if (!isMounted) {
-    return (
-      <div className="min-h-screen overflow-x-hidden bg-background text-foreground">
-        <main id="main" className="min-h-screen flex items-center justify-center">
-          <div className="animate-spin rounded-full h-8 w-8 border-b-2 border-primary"></div>
-        </main>
-      </div>
-    );
-  }
+  };
 
   return (
-    <div className="min-h-screen overflow-x-hidden bg-background text-foreground">
-      <main id="main">
-        <HeroVersionC 
-          opacity={isMounted ? opacity : 1} 
-          scale={isMounted ? scale : 1} 
-        />
+    <>
+      <main className="min-h-screen bg-background">
+        {/* Hero Section with Motion */}
+        <motion.div
+          style={reducedMotion ? {} : { y: heroY, opacity: heroOpacity }}
+          className="relative"
+        >
+          <HeroVersionC />
+        </motion.div>
 
-        {/* Feature Spotlight Menu */}
-        <section className="to-muted/20 bg-gradient-to-b from-background pb-8 pt-12">
-          <div className="mx-auto max-w-7xl px-4 md:px-6">
-            <motion.div
-              initial={reducedMotion ? { opacity: 0 } : { opacity: 0, y: 20 }}
-              whileInView={reducedMotion ? { opacity: 1 } : { opacity: 1, y: 0 }}
-              viewport={{ once: true }}
-              transition={{ delay: reducedMotion ? 0 : 0.2 }}
-            >
-              <Suspense fallback={<SectionLoading height="h-32" />}>
-                <FeatureSpotlightMenu
-                  onSelect={(featureId) => {
-                    trackEvent("feature_spotlight_click", {
-                      feature: featureId,
-                      section: "landing_page",
-                    });
-                    setSelectedFeature(featureId);
-                  }}
+        {/* Feature Spotlight Section */}
+        <Suspense fallback={<SectionLoading height="h-96" />}>
+          <FeatureSpotlightMenu
+            onFeatureSelect={handleFeatureSelect}
+            className="py-16 md:py-24"
+          />
+        </Suspense>
+
+        {/* Feature Screenshot Display - Only show when feature is selected */}
+        {selectedFeature && (
+          <section className="py-8 md:py-12">
+            <div className="container px-4 md:px-6">
+              <Suspense fallback={<SectionLoading height="h-96" />}>
+                <FeatureScreenshotDisplay
+                  featureId={selectedFeature}
+                  featureName={getFeatureName(selectedFeature)}
+                  screenshotUrl={FEATURE_SCREENSHOTS[selectedFeature] || 'https://picsum.photos/800/450?random=1'}
+                  onPlayClick={handlePlayClick}
                 />
               </Suspense>
-            </motion.div>
-          </div>
-        </section>
+            </div>
+          </section>
+        )}
 
-        {/* Feature Screenshot Display */}
-        <section className="bg-muted/20 pb-6">
-          <div className="mx-auto max-w-7xl px-4 md:px-6">
-            <Suspense fallback={<SectionLoading height="h-96" />}>
-              <FeatureScreenshotDisplay
-                featureId={selectedFeature}
-                featureName={getFeatureName(selectedFeature)}
-                screenshotUrl={
-                  FEATURE_SCREENSHOTS[selectedFeature] ||
-                  FEATURE_SCREENSHOTS.upload
-                }
-                onPlayClick={(featureId) => {
-                  trackEvent("feature_preview_video", {
-                    feature: featureId,
-                    section: "landing_page",
-                  });
-                  setVideoModalOpen(true);
-                }}
-              />
-            </Suspense>
-          </div>
-        </section>
-
+        {/* Benefits Section */}
         <Suspense fallback={<SectionLoading height="h-screen" />}>
           <BenefitZipperList 
-            onSectionView={(sectionId) => {
-              trackEvent("benefit_section_view", {
-                section: sectionId,
-                page: "landing_page",
-              });
-            }}
-            onFeatureInteraction={(sectionId, featureIndex) => {
-              trackEvent("benefit_feature_interaction", {
+            onSectionView={(sectionId: string, featureIndex?: number) => {
+              trackEvent('benefit_section_view', {
                 section: sectionId,
                 feature_index: featureIndex,
                 page: "landing_page",
@@ -180,16 +138,12 @@
           />
         </Suspense>
         {/* <Testimonials /> */}
-<<<<<<< HEAD
         <Suspense fallback={<SectionLoading height="h-96" />}>
           <PricingSection />
         </Suspense>
         <Suspense fallback={<SectionLoading height="h-64" />}>
           <PremiumCTA />
         </Suspense>
-=======
-        <PricingSection />        <PremiumCTA />
->>>>>>> 927b70a9
       </main>
 
       {/* Video Modal */}
@@ -198,87 +152,9 @@
           featureId={selectedFeature}
           featureName={getFeatureName(selectedFeature)}
           isOpen={videoModalOpen}
-          onClose={() => setVideoModalOpen(false)}
+          onClose={handleVideoModalClose}
         />
       </Suspense>
-    </div>
+    </>
   );
-}
-
-
-
-
-
-
-// Testimonials Section
-function Testimonials() {
-  const testimonials = [
-    {
-      name: "Sarah Chen",
-      role: "ATP, CFII",
-      content:
-        "CFIPros cut my checkride prep time in half. The ACS analysis is incredibly accurate.",
-      rating: 5,
-    },
-    {
-      name: "Mike Johnson",
-      role: "Part 141 Chief Instructor",
-      content:
-        "We've integrated CFIPros into our entire program. Student pass rates are up 23%.",
-      rating: 5,
-    },
-    {
-      name: "Emily Rodriguez",
-      role: "Commercial Pilot",
-      content:
-        "The logbook auditor found issues I never knew existed. Saved me from a checkride bust!",
-      rating: 5,
-    },
-  ];
-
-  return (
-    <section className="bg-muted/30 py-20">
-      <div className="mx-auto max-w-7xl px-4 md:px-6">
-        <motion.div
-          initial={{ opacity: 0, y: 20 }}
-          whileInView={{ opacity: 1, y: 0 }}
-          viewport={{ once: true }}
-          className="mb-12 text-center"
-        >
-          <h2 className="mb-4 text-3xl font-bold md:text-4xl">
-            Loved by pilots everywhere
-          </h2>
-        </motion.div>
-
-        <div className="grid gap-6 md:grid-cols-3">
-          {testimonials.map((testimonial, i) => (
-            <motion.div
-              key={testimonial.name}
-              initial={{ opacity: 0, y: 20 }}
-              whileInView={{ opacity: 1, y: 0 }}
-              transition={{ delay: i * 0.1 }}
-              viewport={{ once: true }}
-              className="card-premium p-6"
-            >
-              <div className="mb-4 flex gap-1">
-                {[...Array(testimonial.rating)].map((_, i) => (
-                  <Star key={i} className="h-4 w-4 fill-primary text-primary" />
-                ))}
-              </div>
-              <p className="mb-4 text-sm text-muted-foreground">
-                "{testimonial.content}"
-              </p>
-              <div>
-                <p className="text-sm font-semibold">{testimonial.name}</p>
-                <p className="text-xs text-muted-foreground">
-                  {testimonial.role}
-                </p>
-              </div>
-            </motion.div>
-          ))}
-        </div>
-      </div>
-    </section>
-  );
-}
-
+}