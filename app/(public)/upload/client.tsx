--- conflicted
+++ resolved
@@ -469,11 +469,7 @@
 });
 
 function getComplianceColor(level: string): string {
-<<<<<<< HEAD
-  return AnalysisService.getComplianceColor(level);
-=======
   return AnalysisService.getComplianceColor(level as unknown as 'low' | 'medium' | 'high');
->>>>>>> c31ede84
 }
 
 function StatusBadge({ status }: { status: UploadedFile["status"] }) {
