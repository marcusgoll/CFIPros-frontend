<<<<<<< HEAD
"use client";

import React, { useState } from "react";
import { motion, AnimatePresence } from "framer-motion";
import { Play } from "lucide-react";
import Image from "next/image";
import { cn, prefersReducedMotion } from "@/lib/utils";
import { trackEvent } from "@/lib/analytics/telemetry";

export interface FeatureScreenshotDisplayProps {
  featureId: string;
  featureName: string;
  screenshotUrl: string;
  onPlayClick: (featureId: string) => void;
  className?: string;
}

export const FeatureScreenshotDisplay: React.FC<FeatureScreenshotDisplayProps> = ({
  featureId,
  featureName,
  screenshotUrl,
  onPlayClick,
  className,
}) => {
  const [imageLoaded, setImageLoaded] = useState(false);
  const [imageError, setImageError] = useState(false);
  const reducedMotion = prefersReducedMotion();

  const handleImageLoad = () => {
    setImageLoaded(true);
    setImageError(false);
  };

  const handleImageError = () => {
    // Max retries reached - show error state
    setImageError(true);
    setImageLoaded(false);
    
    // Track image load failure for monitoring
    trackEvent('image_load_failed', {
      featureId,
      featureName,
      screenshotUrl,
      component: 'FeatureScreenshotDisplay',
    });
  };

  return (
    <motion.div
      key={featureId}
      initial={reducedMotion ? { opacity: 0 } : { opacity: 0, y: 20 }}
      animate={reducedMotion ? { opacity: 1 } : { opacity: 1, y: 0 }}
      transition={{ duration: reducedMotion ? 0.1 : 0.5, ease: "easeOut" }}
      className={cn("w-full", className)}
      data-feature={featureId}
    >

      {/* Screenshot container */}
      <motion.div
        initial={reducedMotion ? { opacity: 0 } : { opacity: 0, scale: 0.95 }}
        animate={reducedMotion ? { opacity: 1 } : { opacity: 1, scale: 1 }}
        transition={{ delay: reducedMotion ? 0 : 0.1, duration: reducedMotion ? 0.1 : 0.6, ease: "easeOut" }}
        className="relative overflow-hidden rounded-2xl shadow-2xl border-4 border-border/20"
      >
        {/* Skeleton loader for loading state */}
        <AnimatePresence>
          {!imageLoaded && !imageError && (
            <motion.div
              initial={{ opacity: 0 }}
              animate={{ opacity: 1 }}
              exit={{ opacity: 0 }}
              className="aspect-[16/9] w-full bg-gray-200 dark:bg-gray-800 animate-pulse"
              data-testid="screenshot-skeleton"
            >
              <div className="h-full w-full flex items-center justify-center">
                <div className="space-y-3">
                  {/* Animated skeleton elements */}
                  <div className="h-12 w-12 mx-auto bg-gray-300 dark:bg-gray-700 rounded-full animate-pulse"></div>
                  <div className="h-2 w-24 mx-auto bg-gray-300 dark:bg-gray-700 rounded animate-pulse"></div>
                </div>
              </div>
            </motion.div>
          )}
        </AnimatePresence>

        {/* Error state */}
        <AnimatePresence>
          {imageError && (
            <motion.div
              initial={{ opacity: 0 }}
              animate={{ opacity: 1 }}
              exit={{ opacity: 0 }}
              className="flex aspect-[16/9] w-full items-center justify-center bg-muted"
            >
              <div className="flex flex-col items-center gap-3 text-center">
                <div className="rounded-full bg-destructive/10 p-3">
                  <Play className="h-6 w-6 text-destructive" />
                </div>
                <div>
                  <p className="text-sm font-medium text-foreground">
                    Failed to load screenshot
                  </p>
                  <p className="text-xs text-muted-foreground">
                    Please try again later
                  </p>
                </div>
              </div>
            </motion.div>
          )}
        </AnimatePresence>

        {/* Screenshot image */}
        <div className="relative aspect-[16/9] w-full">
          <Image
            src={screenshotUrl}
            alt={`${featureName} feature screenshot`}
            fill
            className={cn(
              "object-cover transition-opacity duration-500",
              imageLoaded ? "opacity-100" : "opacity-0"
            )}
            priority={false}
            placeholder="blur"
            blurDataURL="data:image/jpeg;base64,/9j/4AAQSkZJRgABAQAAAQABAAD/2wBDAAYEBQYFBAYGBQYHBwYIChAKCgkJChQODwwQFxQYGBcUFhYaHSUfGhsjHBYWICwgIyYnKSopGR8tMC0oMCUoKSj/2wBDAQcHBwoIChMKChMoGhYaKCgoKCgoKCgoKCgoKCgoKCgoKCgoKCgoKCgoKCgoKCgoKCgoKCgoKCgoKCgoKCgoKCj/wAARCAABAAEDASIAAhEBAxEB/8QAFQABAQAAAAAAAAAAAAAAAAAAAAv/xAAhEAACAQMDBQAAAAAAAAAAAAABAgMABAUGIWGRkqGx0f/EABUBAQEAAAAAAAAAAAAAAAAAAAMF/8QAGhEAAgIDAAAAAAAAAAAAAAAAAAECEgMRkf/aAAwDAQACEQMRAD8AltJagyeH0AthI5xdrLcNM91BF5pX2HaH9bcfaSXWGaRmknyByQUzBGhPgj3sHSIhN7EWr31pV+u8jFr/AIUADh5NYlgB2qvwD8qAq6zzg2hS9T8x5kUh8qvG8MjFfD8fLy2n1xgMhmgBwmqFKE1jFVlZJm/NxoATBmeFB4YM8kxJGF5qVCzJHd31j4+E26r5rDTvDvBdHGEMJhPFgz7v5cjxhP4rSa5PVMHiqZOJrCLQo6qrD8F5qHBKNGDmkrjQ6MhYrNlvvlRF9vl3lcb3qV9cvdXrhO5O/R82b/C6BpEGU4EE0PZ5dW1iJBQEfL9BXnqxBmYCQ2xZ+cxYm4x+3Q81qB3ZU2wCpH2VIbAWWNhMLqnOBdgv1wJLCXmkgQA7pNbLOB/NL4qmFhUKNKI8/OmBvJZXyxkVAjdFP+pME41Xdtj8V9Z0K4VQJYDnT85Tl7NLyJnBqQe3iXk5HKSY36p7Ov8A3T97OtQTF2Pga2k1NfnRZl4TQd5xkq7+kJ6g8cVtb8r9KD//2Q=="
            sizes="(max-width: 768px) 100vw, (max-width: 1200px) 50vw, 33vw"
            quality={90}
            onLoad={handleImageLoad}
            onError={handleImageError}
          />

          {/* Play button overlay */}
          <AnimatePresence>
            {imageLoaded && !imageError && (
              <motion.div
                initial={reducedMotion ? { opacity: 0 } : { opacity: 0, scale: 0.8 }}
                animate={reducedMotion ? { opacity: 1 } : { opacity: 1, scale: 1 }}
                exit={reducedMotion ? { opacity: 0 } : { opacity: 0, scale: 0.8 }}
                transition={{ delay: reducedMotion ? 0 : 0.3, duration: reducedMotion ? 0.1 : 0.4, ease: "backOut" }}
                className="absolute inset-0 flex items-center justify-center"
              >
                <motion.button
                  onClick={() => onPlayClick(featureId)}
                  className="group flex h-20 w-20 items-center justify-center rounded-full bg-black/60 backdrop-blur-sm transition-all hover:h-24 hover:w-24 hover:bg-black/80 focus:h-24 focus:w-24 focus:bg-black/80 focus:outline-none focus:ring-4 focus:ring-primary/50 md:h-24 md:w-24 cursor-pointer"
                  aria-label={`Play demo video for ${featureName}`}
                  whileHover={reducedMotion ? {} : { scale: 1.1 }}
                  whileTap={reducedMotion ? {} : { scale: 0.95 }}
                >
                  <Play className="ml-1 h-8 w-8 fill-white text-white transition-transform group-hover:scale-110 md:h-10 md:w-10" />
                </motion.button>
                
                {/* Tooltip */}
                <motion.div
                  initial={{ opacity: 0, y: 10 }}
                  animate={{ opacity: 1, y: 0 }}
                  transition={{ delay: 0.5, duration: 0.3 }}
                  className="absolute -bottom-16 left-1/2 transform -translate-x-1/2 bg-black/80 backdrop-blur-sm text-white text-xs px-3 py-2 rounded-lg whitespace-nowrap pointer-events-none"
                >
                  See how our Interactive {featureName} Work (3:43)
                </motion.div>
                
                {/* Pulsing ring effect */}
                <motion.div
                  className="absolute h-20 w-20 rounded-full border-2 border-white/30 md:h-24 md:w-24 pointer-events-none"
                  animate={reducedMotion ? {} : {
                    scale: [1, 1.2, 1],
                    opacity: [0.5, 0, 0.5],
                  }}
                  transition={reducedMotion ? {} : {
                    duration: 2,
                    repeat: Infinity,
                    ease: "easeInOut",
                  }}
                />
              </motion.div>
            )}
          </AnimatePresence>
        </div>

        {/* Decorative overlay */}
        <div className="pointer-events-none absolute inset-0 rounded-2xl ring-1 ring-inset ring-border/30" />
      </motion.div>
    </motion.div>
  );
=======
"use client";

import React, { useState } from "react";
import { motion, AnimatePresence } from "framer-motion";
import { Play } from "lucide-react";
// import Image from "next/image";
import { cn, prefersReducedMotion } from "@/lib/utils";
import { trackEvent } from "@/lib/analytics/telemetry";

export interface FeatureScreenshotDisplayProps {
  featureId: string;
  featureName: string;
  screenshotUrl: string;
  onPlayClick: (featureId: string) => void;
  className?: string;
}

export const FeatureScreenshotDisplay: React.FC<FeatureScreenshotDisplayProps> = ({
  featureId,
  featureName,
  screenshotUrl,
  onPlayClick,
  className,
}) => {
  const [imageLoaded, setImageLoaded] = useState(false);
  const [imageError, setImageError] = useState(false);
  const [retryCount, setRetryCount] = useState(0);
  const reducedMotion = prefersReducedMotion();

  const MAX_RETRIES = 3;
  const RETRY_DELAY = 1000; // 1 second base delay

  const handleImageLoad = () => {
    setImageLoaded(true);
    setImageError(false);
  };

  const handleImageError = () => {
    if (retryCount < MAX_RETRIES) {
      // Exponential backoff retry
      const delay = RETRY_DELAY * Math.pow(2, retryCount);
      setTimeout(() => {
        setRetryCount(prev => prev + 1);
        // Force reload by updating img src with timestamp
        const img = document.querySelector(`[data-feature="${featureId}"] img`) as HTMLImageElement;
        if (img) {
          const separator = screenshotUrl.includes('?') ? '&' : '?';
          img.src = `${screenshotUrl}${separator}retry=${retryCount + 1}&t=${Date.now()}`;
        }
      }, delay);
    } else {
      // Max retries reached - show error state
      setImageError(true);
      setImageLoaded(false);
      
      // Track image load failure for monitoring
      trackEvent('image_load_failed', {
        featureId,
        featureName,
        screenshotUrl,
        retryCount,
        component: 'FeatureScreenshotDisplay',
      });
    }
  };

  return (
    <motion.div
      key={featureId}
      initial={reducedMotion ? { opacity: 0 } : { opacity: 0, y: 20 }}
      animate={reducedMotion ? { opacity: 1 } : { opacity: 1, y: 0 }}
      transition={{ duration: reducedMotion ? 0.1 : 0.5, ease: "easeOut" }}
      className={cn("w-full", className)}
      data-feature={featureId}
    >

      {/* Screenshot container */}
      <motion.div
        initial={reducedMotion ? { opacity: 0 } : { opacity: 0, scale: 0.95 }}
        animate={reducedMotion ? { opacity: 1 } : { opacity: 1, scale: 1 }}
        transition={{ delay: reducedMotion ? 0 : 0.1, duration: reducedMotion ? 0.1 : 0.6, ease: "easeOut" }}
        className="relative overflow-hidden rounded-2xl shadow-2xl border-4 border-border/20"
      >
        {/* Skeleton loader for loading state */}
        <AnimatePresence>
          {!imageLoaded && !imageError && (
            <motion.div
              initial={{ opacity: 0 }}
              animate={{ opacity: 1 }}
              exit={{ opacity: 0 }}
              className="aspect-[16/9] w-full bg-gray-200 dark:bg-gray-800 animate-pulse"
              data-testid="screenshot-skeleton"
            >
              <div className="h-full w-full flex items-center justify-center">
                <div className="space-y-3">
                  {/* Animated skeleton elements */}
                  <div className="h-12 w-12 mx-auto bg-gray-300 dark:bg-gray-700 rounded-full animate-pulse"></div>
                  <div className="h-2 w-24 mx-auto bg-gray-300 dark:bg-gray-700 rounded animate-pulse"></div>
                </div>
              </div>
            </motion.div>
          )}
        </AnimatePresence>

        {/* Error state */}
        <AnimatePresence>
          {imageError && (
            <motion.div
              initial={{ opacity: 0 }}
              animate={{ opacity: 1 }}
              exit={{ opacity: 0 }}
              className="flex aspect-[16/9] w-full items-center justify-center bg-muted"
            >
              <div className="flex flex-col items-center gap-3 text-center">
                <div className="rounded-full bg-destructive/10 p-3">
                  <Play className="h-6 w-6 text-destructive" />
                </div>
                <div>
                  <p className="text-sm font-medium text-foreground">
                    Failed to load screenshot
                  </p>
                  <p className="text-xs text-muted-foreground">
                    Please try again later
                  </p>
                </div>
              </div>
            </motion.div>
          )}
        </AnimatePresence>

        {/* Screenshot image */}
        <div className="relative aspect-[16/9] w-full">
          {/* eslint-disable-next-line @next/next/no-img-element */}
          <img
            src={screenshotUrl}
            alt={`${featureName} feature screenshot`}
            className={cn(
              "w-full h-full object-cover transition-opacity duration-500",
              imageLoaded ? "opacity-100" : "opacity-0"
            )}
            loading="lazy"
            decoding="async"
            onLoad={handleImageLoad}
            onError={handleImageError}
          />

          {/* Play button overlay */}
          <AnimatePresence>
            {imageLoaded && !imageError && (
              <motion.div
                initial={reducedMotion ? { opacity: 0 } : { opacity: 0, scale: 0.8 }}
                animate={reducedMotion ? { opacity: 1 } : { opacity: 1, scale: 1 }}
                exit={reducedMotion ? { opacity: 0 } : { opacity: 0, scale: 0.8 }}
                transition={{ delay: reducedMotion ? 0 : 0.3, duration: reducedMotion ? 0.1 : 0.4, ease: "backOut" }}
                className="absolute inset-0 flex items-center justify-center"
              >
                <motion.button
                  onClick={() => onPlayClick(featureId)}
                  className="group flex h-20 w-20 items-center justify-center rounded-full bg-black/60 backdrop-blur-sm transition-all hover:h-24 hover:w-24 hover:bg-black/80 focus:h-24 focus:w-24 focus:bg-black/80 focus:outline-none focus:ring-4 focus:ring-primary/50 md:h-24 md:w-24 cursor-pointer"
                  aria-label={`Play demo video for ${featureName}`}
                  whileHover={reducedMotion ? {} : { scale: 1.1 }}
                  whileTap={reducedMotion ? {} : { scale: 0.95 }}
                >
                  <Play className="ml-1 h-8 w-8 fill-white text-white transition-transform group-hover:scale-110 md:h-10 md:w-10" />
                </motion.button>
                
                {/* Tooltip */}
                <motion.div
                  initial={{ opacity: 0, y: 10 }}
                  animate={{ opacity: 1, y: 0 }}
                  transition={{ delay: 0.5, duration: 0.3 }}
                  className="absolute -bottom-16 left-1/2 transform -translate-x-1/2 bg-black/80 backdrop-blur-sm text-white text-xs px-3 py-2 rounded-lg whitespace-nowrap pointer-events-none"
                >
                  See how our Interactive {featureName} Work (3:43)
                </motion.div>
                
                {/* Pulsing ring effect */}
                <motion.div
                  className="absolute h-20 w-20 rounded-full border-2 border-white/30 md:h-24 md:w-24 pointer-events-none"
                  animate={reducedMotion ? {} : {
                    scale: [1, 1.2, 1],
                    opacity: [0.5, 0, 0.5],
                  }}
                  transition={reducedMotion ? {} : {
                    duration: 2,
                    repeat: Infinity,
                    ease: "easeInOut",
                  }}
                />
              </motion.div>
            )}
          </AnimatePresence>
        </div>

        {/* Decorative overlay */}
        <div className="pointer-events-none absolute inset-0 rounded-2xl ring-1 ring-inset ring-border/30" />
      </motion.div>
    </motion.div>
  );
>>>>>>> c31ede84
};<|MERGE_RESOLUTION|>--- conflicted
+++ resolved
@@ -1,10 +1,9 @@
-<<<<<<< HEAD
 "use client";
 
 import React, { useState } from "react";
 import { motion, AnimatePresence } from "framer-motion";
 import { Play } from "lucide-react";
-import Image from "next/image";
+// import Image from "next/image";
 import { cn, prefersReducedMotion } from "@/lib/utils";
 import { trackEvent } from "@/lib/analytics/telemetry";
 
@@ -25,7 +24,11 @@
 }) => {
   const [imageLoaded, setImageLoaded] = useState(false);
   const [imageError, setImageError] = useState(false);
+  const [retryCount, setRetryCount] = useState(0);
   const reducedMotion = prefersReducedMotion();
+
+  const MAX_RETRIES = 3;
+  const RETRY_DELAY = 1000; // 1 second base delay
 
   const handleImageLoad = () => {
     setImageLoaded(true);
@@ -33,17 +36,32 @@
   };
 
   const handleImageError = () => {
-    // Max retries reached - show error state
-    setImageError(true);
-    setImageLoaded(false);
-    
-    // Track image load failure for monitoring
-    trackEvent('image_load_failed', {
-      featureId,
-      featureName,
-      screenshotUrl,
-      component: 'FeatureScreenshotDisplay',
-    });
+    if (retryCount < MAX_RETRIES) {
+      // Exponential backoff retry
+      const delay = RETRY_DELAY * Math.pow(2, retryCount);
+      setTimeout(() => {
+        setRetryCount(prev => prev + 1);
+        // Force reload by updating img src with timestamp
+        const img = document.querySelector(`[data-feature="${featureId}"] img`) as HTMLImageElement;
+        if (img) {
+          const separator = screenshotUrl.includes('?') ? '&' : '?';
+          img.src = `${screenshotUrl}${separator}retry=${retryCount + 1}&t=${Date.now()}`;
+        }
+      }, delay);
+    } else {
+      // Max retries reached - show error state
+      setImageError(true);
+      setImageLoaded(false);
+      
+      // Track image load failure for monitoring
+      trackEvent('image_load_failed', {
+        featureId,
+        featureName,
+        screenshotUrl,
+        retryCount,
+        component: 'FeatureScreenshotDisplay',
+      });
+    }
   };
 
   return (
@@ -112,19 +130,16 @@
 
         {/* Screenshot image */}
         <div className="relative aspect-[16/9] w-full">
-          <Image
+          {/* eslint-disable-next-line @next/next/no-img-element */}
+          <img
             src={screenshotUrl}
             alt={`${featureName} feature screenshot`}
-            fill
             className={cn(
-              "object-cover transition-opacity duration-500",
+              "w-full h-full object-cover transition-opacity duration-500",
               imageLoaded ? "opacity-100" : "opacity-0"
             )}
-            priority={false}
-            placeholder="blur"
-            blurDataURL="data:image/jpeg;base64,/9j/4AAQSkZJRgABAQAAAQABAAD/2wBDAAYEBQYFBAYGBQYHBwYIChAKCgkJChQODwwQFxQYGBcUFhYaHSUfGhsjHBYWICwgIyYnKSopGR8tMC0oMCUoKSj/2wBDAQcHBwoIChMKChMoGhYaKCgoKCgoKCgoKCgoKCgoKCgoKCgoKCgoKCgoKCgoKCgoKCgoKCgoKCgoKCgoKCgoKCj/wAARCAABAAEDASIAAhEBAxEB/8QAFQABAQAAAAAAAAAAAAAAAAAAAAv/xAAhEAACAQMDBQAAAAAAAAAAAAABAgMABAUGIWGRkqGx0f/EABUBAQEAAAAAAAAAAAAAAAAAAAMF/8QAGhEAAgIDAAAAAAAAAAAAAAAAAAECEgMRkf/aAAwDAQACEQMRAD8AltJagyeH0AthI5xdrLcNM91BF5pX2HaH9bcfaSXWGaRmknyByQUzBGhPgj3sHSIhN7EWr31pV+u8jFr/AIUADh5NYlgB2qvwD8qAq6zzg2hS9T8x5kUh8qvG8MjFfD8fLy2n1xgMhmgBwmqFKE1jFVlZJm/NxoATBmeFB4YM8kxJGF5qVCzJHd31j4+E26r5rDTvDvBdHGEMJhPFgz7v5cjxhP4rSa5PVMHiqZOJrCLQo6qrD8F5qHBKNGDmkrjQ6MhYrNlvvlRF9vl3lcb3qV9cvdXrhO5O/R82b/C6BpEGU4EE0PZ5dW1iJBQEfL9BXnqxBmYCQ2xZ+cxYm4x+3Q81qB3ZU2wCpH2VIbAWWNhMLqnOBdgv1wJLCXmkgQA7pNbLOB/NL4qmFhUKNKI8/OmBvJZXyxkVAjdFP+pME41Xdtj8V9Z0K4VQJYDnT85Tl7NLyJnBqQe3iXk5HKSY36p7Ov8A3T97OtQTF2Pga2k1NfnRZl4TQd5xkq7+kJ6g8cVtb8r9KD//2Q=="
-            sizes="(max-width: 768px) 100vw, (max-width: 1200px) 50vw, 33vw"
-            quality={90}
+            loading="lazy"
+            decoding="async"
             onLoad={handleImageLoad}
             onError={handleImageError}
           />
@@ -182,205 +197,4 @@
       </motion.div>
     </motion.div>
   );
-=======
-"use client";
-
-import React, { useState } from "react";
-import { motion, AnimatePresence } from "framer-motion";
-import { Play } from "lucide-react";
-// import Image from "next/image";
-import { cn, prefersReducedMotion } from "@/lib/utils";
-import { trackEvent } from "@/lib/analytics/telemetry";
-
-export interface FeatureScreenshotDisplayProps {
-  featureId: string;
-  featureName: string;
-  screenshotUrl: string;
-  onPlayClick: (featureId: string) => void;
-  className?: string;
-}
-
-export const FeatureScreenshotDisplay: React.FC<FeatureScreenshotDisplayProps> = ({
-  featureId,
-  featureName,
-  screenshotUrl,
-  onPlayClick,
-  className,
-}) => {
-  const [imageLoaded, setImageLoaded] = useState(false);
-  const [imageError, setImageError] = useState(false);
-  const [retryCount, setRetryCount] = useState(0);
-  const reducedMotion = prefersReducedMotion();
-
-  const MAX_RETRIES = 3;
-  const RETRY_DELAY = 1000; // 1 second base delay
-
-  const handleImageLoad = () => {
-    setImageLoaded(true);
-    setImageError(false);
-  };
-
-  const handleImageError = () => {
-    if (retryCount < MAX_RETRIES) {
-      // Exponential backoff retry
-      const delay = RETRY_DELAY * Math.pow(2, retryCount);
-      setTimeout(() => {
-        setRetryCount(prev => prev + 1);
-        // Force reload by updating img src with timestamp
-        const img = document.querySelector(`[data-feature="${featureId}"] img`) as HTMLImageElement;
-        if (img) {
-          const separator = screenshotUrl.includes('?') ? '&' : '?';
-          img.src = `${screenshotUrl}${separator}retry=${retryCount + 1}&t=${Date.now()}`;
-        }
-      }, delay);
-    } else {
-      // Max retries reached - show error state
-      setImageError(true);
-      setImageLoaded(false);
-      
-      // Track image load failure for monitoring
-      trackEvent('image_load_failed', {
-        featureId,
-        featureName,
-        screenshotUrl,
-        retryCount,
-        component: 'FeatureScreenshotDisplay',
-      });
-    }
-  };
-
-  return (
-    <motion.div
-      key={featureId}
-      initial={reducedMotion ? { opacity: 0 } : { opacity: 0, y: 20 }}
-      animate={reducedMotion ? { opacity: 1 } : { opacity: 1, y: 0 }}
-      transition={{ duration: reducedMotion ? 0.1 : 0.5, ease: "easeOut" }}
-      className={cn("w-full", className)}
-      data-feature={featureId}
-    >
-
-      {/* Screenshot container */}
-      <motion.div
-        initial={reducedMotion ? { opacity: 0 } : { opacity: 0, scale: 0.95 }}
-        animate={reducedMotion ? { opacity: 1 } : { opacity: 1, scale: 1 }}
-        transition={{ delay: reducedMotion ? 0 : 0.1, duration: reducedMotion ? 0.1 : 0.6, ease: "easeOut" }}
-        className="relative overflow-hidden rounded-2xl shadow-2xl border-4 border-border/20"
-      >
-        {/* Skeleton loader for loading state */}
-        <AnimatePresence>
-          {!imageLoaded && !imageError && (
-            <motion.div
-              initial={{ opacity: 0 }}
-              animate={{ opacity: 1 }}
-              exit={{ opacity: 0 }}
-              className="aspect-[16/9] w-full bg-gray-200 dark:bg-gray-800 animate-pulse"
-              data-testid="screenshot-skeleton"
-            >
-              <div className="h-full w-full flex items-center justify-center">
-                <div className="space-y-3">
-                  {/* Animated skeleton elements */}
-                  <div className="h-12 w-12 mx-auto bg-gray-300 dark:bg-gray-700 rounded-full animate-pulse"></div>
-                  <div className="h-2 w-24 mx-auto bg-gray-300 dark:bg-gray-700 rounded animate-pulse"></div>
-                </div>
-              </div>
-            </motion.div>
-          )}
-        </AnimatePresence>
-
-        {/* Error state */}
-        <AnimatePresence>
-          {imageError && (
-            <motion.div
-              initial={{ opacity: 0 }}
-              animate={{ opacity: 1 }}
-              exit={{ opacity: 0 }}
-              className="flex aspect-[16/9] w-full items-center justify-center bg-muted"
-            >
-              <div className="flex flex-col items-center gap-3 text-center">
-                <div className="rounded-full bg-destructive/10 p-3">
-                  <Play className="h-6 w-6 text-destructive" />
-                </div>
-                <div>
-                  <p className="text-sm font-medium text-foreground">
-                    Failed to load screenshot
-                  </p>
-                  <p className="text-xs text-muted-foreground">
-                    Please try again later
-                  </p>
-                </div>
-              </div>
-            </motion.div>
-          )}
-        </AnimatePresence>
-
-        {/* Screenshot image */}
-        <div className="relative aspect-[16/9] w-full">
-          {/* eslint-disable-next-line @next/next/no-img-element */}
-          <img
-            src={screenshotUrl}
-            alt={`${featureName} feature screenshot`}
-            className={cn(
-              "w-full h-full object-cover transition-opacity duration-500",
-              imageLoaded ? "opacity-100" : "opacity-0"
-            )}
-            loading="lazy"
-            decoding="async"
-            onLoad={handleImageLoad}
-            onError={handleImageError}
-          />
-
-          {/* Play button overlay */}
-          <AnimatePresence>
-            {imageLoaded && !imageError && (
-              <motion.div
-                initial={reducedMotion ? { opacity: 0 } : { opacity: 0, scale: 0.8 }}
-                animate={reducedMotion ? { opacity: 1 } : { opacity: 1, scale: 1 }}
-                exit={reducedMotion ? { opacity: 0 } : { opacity: 0, scale: 0.8 }}
-                transition={{ delay: reducedMotion ? 0 : 0.3, duration: reducedMotion ? 0.1 : 0.4, ease: "backOut" }}
-                className="absolute inset-0 flex items-center justify-center"
-              >
-                <motion.button
-                  onClick={() => onPlayClick(featureId)}
-                  className="group flex h-20 w-20 items-center justify-center rounded-full bg-black/60 backdrop-blur-sm transition-all hover:h-24 hover:w-24 hover:bg-black/80 focus:h-24 focus:w-24 focus:bg-black/80 focus:outline-none focus:ring-4 focus:ring-primary/50 md:h-24 md:w-24 cursor-pointer"
-                  aria-label={`Play demo video for ${featureName}`}
-                  whileHover={reducedMotion ? {} : { scale: 1.1 }}
-                  whileTap={reducedMotion ? {} : { scale: 0.95 }}
-                >
-                  <Play className="ml-1 h-8 w-8 fill-white text-white transition-transform group-hover:scale-110 md:h-10 md:w-10" />
-                </motion.button>
-                
-                {/* Tooltip */}
-                <motion.div
-                  initial={{ opacity: 0, y: 10 }}
-                  animate={{ opacity: 1, y: 0 }}
-                  transition={{ delay: 0.5, duration: 0.3 }}
-                  className="absolute -bottom-16 left-1/2 transform -translate-x-1/2 bg-black/80 backdrop-blur-sm text-white text-xs px-3 py-2 rounded-lg whitespace-nowrap pointer-events-none"
-                >
-                  See how our Interactive {featureName} Work (3:43)
-                </motion.div>
-                
-                {/* Pulsing ring effect */}
-                <motion.div
-                  className="absolute h-20 w-20 rounded-full border-2 border-white/30 md:h-24 md:w-24 pointer-events-none"
-                  animate={reducedMotion ? {} : {
-                    scale: [1, 1.2, 1],
-                    opacity: [0.5, 0, 0.5],
-                  }}
-                  transition={reducedMotion ? {} : {
-                    duration: 2,
-                    repeat: Infinity,
-                    ease: "easeInOut",
-                  }}
-                />
-              </motion.div>
-            )}
-          </AnimatePresence>
-        </div>
-
-        {/* Decorative overlay */}
-        <div className="pointer-events-none absolute inset-0 rounded-2xl ring-1 ring-inset ring-border/30" />
-      </motion.div>
-    </motion.div>
-  );
->>>>>>> c31ede84
 };