--- conflicted
+++ resolved
@@ -1,99 +1,3 @@
-<<<<<<< HEAD
-"use client";
-
-import React, { useMemo } from 'react';
-import Link from 'next/link';
-import Image from 'next/image';
-import { useUser, SignInButton, SignUpButton, UserButton } from '@clerk/nextjs';
-import { Button } from '@/components/ui';
-import { DesktopNavigation } from '@/components/layout/Navigation/DesktopNavigation';
-import { InstructorDropdown } from '@/components/layout/Navigation/InstructorDropdown';
-import { MobileNavigation } from '@/components/layout/Navigation/MobileNavigation';
-
-export function HeaderNavigation() {
-  const { isSignedIn, isLoaded } = useUser();
-
-  // Memoize auth components to prevent unnecessary re-renders
-  const authComponents = useMemo(() => ({
-    SignInButton,
-    SignUpButton,
-    UserButton
-  }), []);
-
-  return (
-    <nav 
-      className="bg-background/95 backdrop-blur-sm shadow-sm border-b border-border sticky top-0 z-50"
-      aria-label="Main navigation"
-    >
-      <div className="mx-auto max-w-7xl px-4 sm:px-6 lg:px-8">
-        <div className="flex h-16 justify-between items-center">
-          {/* Logo */}
-          <div className="flex items-center">
-            <Link href="/" className="flex items-center space-x-3">
-              <Image
-                src="/images/CFIPros-logo-primary.svg"
-                alt="CFIPros"
-                width={40}
-                height={40}
-                className="h-10 w-auto dark:brightness-0 dark:invert transition-all"
-              />
-            </Link>
-          </div>
-
-          {/* Desktop Navigation */}
-          <div className="hidden lg:flex items-center">
-            <DesktopNavigation />
-            
-            {/* For Instructors - Standalone Dropdown (3rd position) */}
-            <InstructorDropdown />
-
-            {/* For Flight Schools - Last position */}
-            <div className="ml-1">
-              <Link href="/schools" className="inline-flex h-10 w-max items-center justify-center rounded-md px-4 py-2 text-sm font-medium text-foreground/80 hover:bg-accent hover:text-accent-foreground transition-colors">
-                For Flight Schools
-              </Link>
-            </div>
-          </div>
-
-          {/* Desktop Authentication */}
-          <div className="hidden lg:flex items-center space-x-4">
-            {!isLoaded ? (
-              <div className="flex items-center space-x-4">
-                <div className="w-16 h-8 bg-muted animate-pulse rounded"></div>
-                <div className="w-20 h-8 bg-muted animate-pulse rounded"></div>
-              </div>
-            ) : isSignedIn ? (
-              <UserButton afterSignOutUrl="/" />
-            ) : (
-              <>
-                <SignInButton mode="modal">
-                  <Button variant="ghost" size="sm">
-                    Login
-                  </Button>
-                </SignInButton>
-                <SignUpButton mode="modal">
-                  <Button variant="primary" size="sm">
-                    Sign Up
-                  </Button>
-                </SignUpButton>
-              </>
-            )}
-          </div>
-
-          {/* Mobile Navigation */}
-          <MobileNavigation 
-            isSignedIn={isSignedIn}
-            isLoaded={isLoaded}
-            SignInButton={authComponents.SignInButton}
-            SignUpButton={authComponents.SignUpButton}
-            UserButton={authComponents.UserButton}
-          />
-        </div>
-      </div>
-    </nav>
-  );
-}
-=======
 "use client";
 
 import React, { useMemo } from 'react';
@@ -194,5 +98,4 @@
       </div>
     </nav>
   );
-}
->>>>>>> c31ede84
+}