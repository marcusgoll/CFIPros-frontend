<<<<<<< HEAD
"use client";

import React, { useState, useCallback, useMemo } from "react";
import { motion, AnimatePresence } from "framer-motion";
import {
  Check,
  X,
  ArrowRightCircle,
  Info,
  Sparkles,
  Users,
  CreditCard,
  Building2,
  Zap,
} from "lucide-react";
import Link from "next/link";
import { Button } from "@/components/ui/Button";
import { trackEvent } from "@/lib/analytics/telemetry";
import { cn } from "@/lib/utils";
import ErrorBoundary, {
  FeatureTableErrorFallback,
} from "@/components/common/ErrorBoundary";
import {
  PRICING_TIERS,
  CREDIT_SERVICES,
  WHITE_LABEL_ADDON,
  FEATURE_COMPARISON_DATA,
  ANIMATION_CONSTANTS,
  type PricingTier,
} from "@/lib/data/pricingData";
import styles from "./PricingSection.module.css";

// All data imports are now handled via the pricingData module

// Icon mapping utility
const iconMap = {
  Sparkles,
  Users,
  CreditCard,
  Building2,
  Zap,
};

=======
"use client";

import React, { useState, useCallback, useMemo } from "react";
import { motion, AnimatePresence } from "framer-motion";
import { Check, X, ArrowRightCircle, Info, Sparkles, Users, CreditCard, Building2, Zap } from "lucide-react";
import Link from "next/link";
import { Button } from "@/components/ui/Button";
import { trackEvent } from "@/lib/analytics/telemetry";
import { cn } from "@/lib/utils";
import ErrorBoundary, { FeatureTableErrorFallback } from "@/components/common/ErrorBoundary";
import {
  PRICING_TIERS,
  CREDIT_SERVICES,
  WHITE_LABEL_ADDON,
  FEATURE_COMPARISON_DATA,
  ANIMATION_CONSTANTS,
  type PricingTier
} from "@/lib/data/pricingData";
import styles from "./PricingSection.module.css";

// All data imports are now handled via the pricingData module

// Icon mapping utility
const iconMap = {
  Sparkles,
  Users, 
  CreditCard,
  Building2,
  Zap
};

>>>>>>> c31ede84
const renderIcon = (iconName?: string, className = "h-5 w-5") => {
  if (!iconName) {
    return null;
  }
  const IconComponent = iconMap[iconName as keyof typeof iconMap];
  return IconComponent ? <IconComponent className={className} /> : null;
};
<<<<<<< HEAD

export function PricingSection() {
  const [billingPeriod, setBillingPeriod] = useState<"monthly" | "yearly">(
    "monthly"
  );
  const [showComparison, setShowComparison] = useState(false);

  const handlePlanSelect = useCallback((planId: string, billing: string) => {
    trackEvent("pricing_plan_select", {
      plan: planId,
      billing_period: billing,
      section: "pricing",
    });
  }, []);

  const handleToggleBilling = useCallback(
    (period: "monthly" | "yearly") => {
      if (period !== billingPeriod) {
        setBillingPeriod(period);
        trackEvent("pricing_toggle_billing", {
          from: billingPeriod,
          to: period,
        });
      }
    },
    [billingPeriod]
  );

  const calculatePrice = (tier: PricingTier) => {
    if (billingPeriod === "yearly" && tier.yearlyPrice !== undefined) {
      return typeof tier.yearlyPrice === "number"
        ? `$${tier.yearlyPrice}`
        : tier.yearlyPrice;
    }
    return typeof tier.monthlyPrice === "number" && tier.monthlyPrice > 0
      ? `$${tier.monthlyPrice}`
      : tier.monthlyPrice === 0
        ? "$0"
        : tier.monthlyPrice;
  };

  // Memoize calculateSavings function result to prevent unnecessary recalculations
  const calculateSavings = useCallback((tier: PricingTier) => {
    if (
      typeof tier.monthlyPrice === "number" &&
      typeof tier.yearlyPrice === "number" &&
      tier.monthlyPrice > 0
    ) {
      const monthlyCost = tier.monthlyPrice * 12;
      const savings = monthlyCost - tier.yearlyPrice;
      const percentage = Math.round((savings / monthlyCost) * 100);
      return { amount: savings, percentage };
    }
    return null;
  }, []);

  // Memoize savings calculations for all tiers
  const tierSavings = useMemo(() => {
    return PRICING_TIERS.reduce(
      (acc, tier) => {
        acc[tier.id] = calculateSavings(tier);
        return acc;
      },
      {} as Record<string, { amount: number; percentage: number } | null>
    );
  }, [calculateSavings]);

  return (
    <section id="pricing" className="relative py-20">
      <div className="mx-auto max-w-7xl px-4 md:px-6">
        <motion.div
          initial={{ opacity: 0, y: 20 }}
          whileInView={{ opacity: 1, y: 0 }}
          viewport={{ once: true }}
          className="mb-12 text-center"
        >
          <h2 className="mb-4 text-3xl font-bold md:text-4xl">
            Choose Your Flight Training Plan
          </h2>
          <p className="mx-auto max-w-2xl text-muted-foreground">
            From free tools to comprehensive school management - we have the
            perfect plan for every pilot and flight training organization
          </p>
        </motion.div>

        {/* Billing Toggle */}
        <motion.div
          initial={{ opacity: 0, y: 20 }}
          whileInView={{ opacity: 1, y: 0 }}
          viewport={{ once: true }}
          className="mb-12 flex justify-center"
        >
          <div className="inline-flex items-center gap-2 rounded-lg border bg-background p-1">
            <Button
              variant={billingPeriod === "monthly" ? "primary" : "outline"}
              size="sm"
              onClick={() => handleToggleBilling("monthly")}
              className="relative"
            >
              Monthly
            </Button>
            <Button
              variant={billingPeriod === "yearly" ? "primary" : "outline"}
              size="sm"
              onClick={() => handleToggleBilling("yearly")}
              className="relative"
            >
              Yearly
              {billingPeriod === "yearly" && (
                <span className="absolute -top-8 left-1/2 -translate-x-1/2 whitespace-nowrap rounded-full bg-primary px-2 py-1 text-xs text-primary-foreground">
                  Save up to 45%
                </span>
              )}
            </Button>
          </div>
        </motion.div>

        {/* Pricing Tiers */}
        <div className="mb-16 mt-8 grid gap-6 md:grid-cols-2 lg:grid-cols-4">
          <AnimatePresence mode="wait">
            {PRICING_TIERS.map((tier, i) => {
              const savings = tierSavings[tier.id];
              return (
                <motion.div
                  key={`${tier.id}-${billingPeriod}`}
                  initial={{ opacity: 0, y: 20 }}
                  animate={{ opacity: 1, y: 0 }}
                  exit={{ opacity: 0, y: -20 }}
                  transition={{ delay: i * ANIMATION_CONSTANTS.STAGGER_DELAY }}
                  className={cn(
                    "relative",
                    tier.highlight && "z-10 lg:scale-105"
                  )}
                >
                  {/* Badge */}
                  {tier.badge && (
                    <div className="absolute -top-4 left-0 right-0 z-20 flex justify-center">
                      <span className="flex items-center gap-1 rounded-full bg-primary px-3 py-1 text-xs text-primary-foreground shadow-sm">
                        {renderIcon(tier.icon, "h-3 w-3")}
                        {tier.badge}
                      </span>
                    </div>
                  )}

                  <div
                    className={cn(
                      "h-full rounded-xl p-6 transition-all hover:shadow-lg",
                      tier.highlight
                        ? "glass from-primary/5 to-accent/5 border-primary bg-gradient-to-br shadow-xl"
                        : "card-premium"
                    )}
                  >
                    <div className="mb-6">
                      <div className="mb-4">
                        <div className="mb-2 flex items-center gap-2">
                          {renderIcon(tier.icon)}
                          <h3 className="text-xl font-semibold">{tier.name}</h3>
                        </div>
                        {tier.subtitle && (
                          <p className="text-sm text-muted-foreground">
                            {tier.subtitle}
                          </p>
                        )}
                      </div>

                      <div className="flex items-baseline gap-1">
                        <span className="text-4xl font-bold">
                          {calculatePrice(tier)}
                        </span>
                        {tier.monthlyPrice !== 0 && (
                          <span className="text-muted-foreground">
                            {billingPeriod === "yearly" ? "/year" : tier.period}
                          </span>
                        )}
                      </div>

                      {/* Savings indicator */}
                      {billingPeriod === "yearly" && savings && (
                        <p className="mt-2 text-sm text-primary">
                          Save ${savings.amount} ({savings.percentage}%)
                        </p>
                      )}

                      <p className="mt-3 text-xs text-muted-foreground">
                        {tier.description}
                      </p>
                    </div>

                    {/* Features */}
                    <ul className="mb-6 space-y-3">
                      {tier.features.slice(0, 6).map((feature) => (
                        <li key={feature} className="flex items-start gap-2">
                          <Check className="mt-0.5 h-4 w-4 flex-shrink-0 text-primary" />
                          <span className="text-sm">{feature}</span>
                        </li>
                      ))}
                      {tier.features.length > 6 && (
                        <li className="text-sm text-muted-foreground">
                          +{tier.features.length - 6} more features
                        </li>
                      )}
                    </ul>

                    {/* CTA Button */}
                    <Link href={tier.ctaLink || "#"}>
                      <Button
                        variant={tier.highlight ? "primary" : "outline"}
                        className="w-full"
                        onClick={() => handlePlanSelect(tier.id, billingPeriod)}
                      >
                        {tier.cta}
                      </Button>
                    </Link>
                  </div>
                </motion.div>
              );
            })}
          </AnimatePresence>
        </div>

        {/* Credits Section */}
        <motion.div
          initial={{ opacity: 0, y: 20 }}
          whileInView={{ opacity: 1, y: 0 }}
          viewport={{ once: true }}
          className="mb-16"
        >
          <div className="mb-8 text-center">
            <div className="mb-3 flex items-center justify-center gap-2">
              <CreditCard className="h-6 w-6 text-primary" />
              <h3 className="text-2xl font-bold">Pay-as-you-go Credits</h3>
            </div>
            <p className="text-muted-foreground">
              For one-time services that require specialized processing
            </p>
          </div>

          <div className="mx-auto grid max-w-6xl gap-4 md:grid-cols-2 lg:grid-cols-4">
            {CREDIT_SERVICES.map((service, i) => (
              <motion.div
                key={service.name}
                initial={{ opacity: 0, y: 20 }}
                whileInView={{ opacity: 1, y: 0 }}
                transition={{ delay: i * ANIMATION_CONSTANTS.STAGGER_DELAY }}
                viewport={{ once: true }}
                className={cn(
                  "card-premium relative p-5 text-center",
                  service.popular && "border-primary/50"
                )}
              >
                {service.popular && (
                  <div className="absolute -top-2 right-4">
                    <Zap className="h-4 w-4 text-primary" />
                  </div>
                )}
                <h4 className="mb-2 text-base font-semibold">{service.name}</h4>
                {service.description && (
                  <p className="mb-3 text-xs text-muted-foreground">
                    {service.description}
                  </p>
                )}
                <div className="mb-2 flex items-baseline justify-center gap-1">
                  <span className="text-2xl font-bold">{service.price}</span>
                  <span className="text-sm text-muted-foreground">
                    / {service.unit}
                  </span>
                </div>
                {service.margin && (
                  <p className="mb-2 text-xs text-muted-foreground">
                    {service.margin}
                  </p>
                )}
                {service.addon && (
                  <p className="text-xs font-medium text-primary">
                    {service.addon}
                  </p>
                )}
              </motion.div>
            ))}
          </div>
        </motion.div>

        {/* White Label Add-On */}
        <motion.div
          initial={{ opacity: 0, y: 20 }}
          whileInView={{ opacity: 1, y: 0 }}
          viewport={{ once: true }}
          className="mb-16 flex justify-center"
        >
          <div className="w-full max-w-4xl">
            <div className="from-primary/10 to-accent/10 rounded-xl bg-gradient-to-r p-8">
              <div className="flex items-start gap-4">
                <Building2 className="mt-1 h-8 w-8 flex-shrink-0 text-primary" />
                <div className="flex-1">
                  <h3 className="mb-2 text-xl font-bold">
                    {WHITE_LABEL_ADDON.name}
                  </h3>
                  <p className="mb-4 text-muted-foreground">
                    Perfect for flight schools wanting their own branded
                    platform
                  </p>

                  <div className="mb-6 grid gap-4 md:grid-cols-2">
                    {WHITE_LABEL_ADDON.features.map((feature) => (
                      <div key={feature} className="flex items-start gap-2">
                        <Check className="mt-0.5 h-4 w-4 flex-shrink-0 text-primary" />
                        <span className="text-sm">{feature}</span>
                      </div>
                    ))}
                  </div>

                  <div className="flex items-center gap-6">
                    <div>
                      <span className="text-2xl font-bold">
                        $
                        {billingPeriod === "yearly"
                          ? WHITE_LABEL_ADDON.yearlyPrice
                          : WHITE_LABEL_ADDON.monthlyPrice}
                      </span>
                      <span className="ml-1 text-muted-foreground">
                        /{billingPeriod === "yearly" ? "year" : "month"}
                      </span>
                    </div>
                    <Link href="/contact-sales?addon=white-label">
                      <Button variant="outline" size="sm">
                        Learn More
                        <ArrowRightCircle className="ml-2 h-4 w-4" />
                      </Button>
                    </Link>
                  </div>
                </div>
              </div>
            </div>
          </div>
        </motion.div>

        {/* Comparison Table Button */}
        <motion.div
          initial={{ opacity: 0 }}
          whileInView={{ opacity: 1 }}
          viewport={{ once: true }}
          className="text-center"
        >
          <button
            onClick={() => setShowComparison(!showComparison)}
            className="hover:text-primary/80 inline-flex items-center gap-2 text-primary transition-colors"
          >
            <Info className="h-4 w-4" />
            {showComparison ? "Hide" : "Show"} detailed feature comparison
          </button>
        </motion.div>

        {/* Feature Comparison Table (Optional) */}
        <AnimatePresence>
          {showComparison && (
            <motion.div
              initial={{ opacity: 0, height: 0 }}
              animate={{ opacity: 1, height: "auto" }}
              exit={{ opacity: 0, height: 0 }}
              transition={{
                duration: ANIMATION_CONSTANTS.DURATION_SLOW / 1000,
              }}
              className="mt-12"
            >
              <ErrorBoundary fallback={FeatureTableErrorFallback}>
                <FeatureComparisonTable tiers={PRICING_TIERS} />
              </ErrorBoundary>
            </motion.div>
          )}
        </AnimatePresence>
      </div>
    </section>
  );
}

function FeatureComparisonTable({ tiers }: { tiers: PricingTier[] }) {
  const allFeatures = FEATURE_COMPARISON_DATA;

  const renderValue = (value: boolean | string | number) => {
=======

export function PricingSection() {
  const [billingPeriod, setBillingPeriod] = useState<"monthly" | "yearly">("monthly");
  const [showComparison, setShowComparison] = useState(false);

  const handlePlanSelect = useCallback((planId: string, billing: string) => {
    trackEvent("pricing_plan_select", {
      plan: planId,
      billing_period: billing,
      section: "pricing"
    });
  }, []);

  const handleToggleBilling = useCallback((period: "monthly" | "yearly") => {
    if (period !== billingPeriod) {
      setBillingPeriod(period);
      trackEvent("pricing_toggle_billing", {
        from: billingPeriod,
        to: period
      });
    }
  }, [billingPeriod]);

  const calculatePrice = (tier: PricingTier) => {
    if (billingPeriod === "yearly" && tier.yearlyPrice !== undefined) {
      return typeof tier.yearlyPrice === "number" 
        ? `$${tier.yearlyPrice}` 
        : tier.yearlyPrice;
    }
    return typeof tier.monthlyPrice === "number" && tier.monthlyPrice > 0
      ? `$${tier.monthlyPrice}`
      : tier.monthlyPrice === 0 
      ? "$0" 
      : tier.monthlyPrice;
  };

  // Memoize calculateSavings function result to prevent unnecessary recalculations
  const calculateSavings = useCallback((tier: PricingTier) => {
    if (typeof tier.monthlyPrice === "number" && 
        typeof tier.yearlyPrice === "number" && 
        tier.monthlyPrice > 0) {
      const monthlyCost = tier.monthlyPrice * 12;
      const savings = monthlyCost - tier.yearlyPrice;
      const percentage = Math.round((savings / monthlyCost) * 100);
      return { amount: savings, percentage };
    }
    return null;
  }, []);

  // Memoize savings calculations for all tiers
  const tierSavings = useMemo(() => {
    return PRICING_TIERS.reduce((acc, tier) => {
      acc[tier.id] = calculateSavings(tier);
      return acc;
    }, {} as Record<string, { amount: number; percentage: number } | null>);
  }, [calculateSavings]);

  return (
    <section id="pricing" className="py-20 relative">
      <div className="mx-auto max-w-7xl px-4 md:px-6">
        <motion.div
          initial={{ opacity: 0, y: 20 }}
          whileInView={{ opacity: 1, y: 0 }}
          viewport={{ once: true }}
          className="mb-12 text-center"
        >
          <h2 className="mb-4 text-3xl font-bold md:text-4xl">
            Choose Your Flight Training Plan
          </h2>
          <p className="mx-auto max-w-2xl text-muted-foreground">
            From free tools to comprehensive school management - we have the perfect plan for every pilot and flight training organization
          </p>
        </motion.div>

        {/* Billing Toggle */}
        <motion.div
          initial={{ opacity: 0, y: 20 }}
          whileInView={{ opacity: 1, y: 0 }}
          viewport={{ once: true }}
          className="flex justify-center mb-12"
        >
          <div className="inline-flex items-center gap-2 p-1 rounded-lg border bg-background">
            <Button
              variant={billingPeriod === "monthly" ? "primary" : "outline"}
              size="sm"
              onClick={() => handleToggleBilling("monthly")}
              className="relative"
            >
              Monthly
            </Button>
            <Button
              variant={billingPeriod === "yearly" ? "primary" : "outline"}
              size="sm"
              onClick={() => handleToggleBilling("yearly")}
              className="relative"
            >
              Yearly
              {billingPeriod === "yearly" && (
                <span className="absolute -top-8 left-1/2 -translate-x-1/2 px-2 py-1 bg-primary text-primary-foreground text-xs rounded-full whitespace-nowrap">
                  Save up to 45%
                </span>
              )}
            </Button>
          </div>
        </motion.div>

        {/* Pricing Tiers */}
        <div className="grid gap-6 lg:grid-cols-4 md:grid-cols-2 mb-16 mt-8">
          <AnimatePresence mode="wait">
            {PRICING_TIERS.map((tier, i) => {
              const savings = tierSavings[tier.id];
              return (
                <motion.div
                  key={`${tier.id}-${billingPeriod}`}
                  initial={{ opacity: 0, y: 20 }}
                  animate={{ opacity: 1, y: 0 }}
                  exit={{ opacity: 0, y: -20 }}
                  transition={{ delay: i * ANIMATION_CONSTANTS.STAGGER_DELAY }}
                  className={cn(
                    "relative",
                    tier.highlight && "lg:scale-105 z-10"
                  )}
                >
                  {/* Badge */}
                  {tier.badge && (
                    <div className="absolute -top-4 left-0 right-0 flex justify-center z-20">
                      <span className="rounded-full bg-primary px-3 py-1 text-xs text-primary-foreground flex items-center gap-1 shadow-sm">
                        {renderIcon(tier.icon, "h-3 w-3")}
                        {tier.badge}
                      </span>
                    </div>
                  )}

                  <div
                    className={cn(
                      "h-full rounded-xl p-6 transition-all hover:shadow-lg",
                      tier.highlight
                        ? "glass border-primary shadow-xl bg-gradient-to-br from-primary/5 to-accent/5"
                        : "card-premium"
                    )}
                  >
                    <div className="mb-6">
                      <div className="mb-4">
                        <div className="flex items-center gap-2 mb-2">
                          {renderIcon(tier.icon)}
                          <h3 className="text-xl font-semibold">{tier.name}</h3>
                        </div>
                        {tier.subtitle && (
                          <p className="text-sm text-muted-foreground">{tier.subtitle}</p>
                        )}
                      </div>
                      
                      <div className="flex items-baseline gap-1">
                        <span className="text-4xl font-bold">{calculatePrice(tier)}</span>
                        {tier.monthlyPrice !== 0 && (
                          <span className="text-muted-foreground">
                            {billingPeriod === "yearly" ? "/year" : tier.period}
                          </span>
                        )}
                      </div>

                      {/* Savings indicator */}
                      {billingPeriod === "yearly" && savings && (
                        <p className="text-sm text-primary mt-2">
                          Save ${savings.amount} ({savings.percentage}%)
                        </p>
                      )}

                      <p className="text-xs text-muted-foreground mt-3">
                        {tier.description}
                      </p>
                    </div>

                    {/* Features */}
                    <ul className="mb-6 space-y-3">
                      {tier.features.slice(0, 6).map((feature) => (
                        <li key={feature} className="flex items-start gap-2">
                          <Check className="mt-0.5 h-4 w-4 text-primary flex-shrink-0" />
                          <span className="text-sm">{feature}</span>
                        </li>
                      ))}
                      {tier.features.length > 6 && (
                        <li className="text-sm text-muted-foreground">
                          +{tier.features.length - 6} more features
                        </li>
                      )}
                    </ul>

                    {/* CTA Button */}
                    <Link href={tier.ctaLink || "#"}>
                      <Button
                        variant={tier.highlight ? "primary" : "outline"}
                        className="w-full"
                        onClick={() => handlePlanSelect(tier.id, billingPeriod)}
                      >
                        {tier.cta}
                      </Button>
                    </Link>
                  </div>
                </motion.div>
              );
            })}
          </AnimatePresence>
        </div>

        {/* Credits Section */}
        <motion.div
          initial={{ opacity: 0, y: 20 }}
          whileInView={{ opacity: 1, y: 0 }}
          viewport={{ once: true }}
          className="mb-16"
        >
          <div className="text-center mb-8">
            <div className="flex items-center justify-center gap-2 mb-3">
              <CreditCard className="h-6 w-6 text-primary" />
              <h3 className="text-2xl font-bold">Pay-as-you-go Credits</h3>
            </div>
            <p className="text-muted-foreground">
              For one-time services that require specialized processing
            </p>
          </div>
          
          <div className="grid gap-4 md:grid-cols-2 lg:grid-cols-4 max-w-6xl mx-auto">
            {CREDIT_SERVICES.map((service, i) => (
              <motion.div
                key={service.name}
                initial={{ opacity: 0, y: 20 }}
                whileInView={{ opacity: 1, y: 0 }}
                transition={{ delay: i * ANIMATION_CONSTANTS.STAGGER_DELAY }}
                viewport={{ once: true }}
                className={cn(
                  "card-premium p-5 text-center relative",
                  service.popular && "border-primary/50"
                )}
              >
                {service.popular && (
                  <div className="absolute -top-2 right-4">
                    <Zap className="h-4 w-4 text-primary" />
                  </div>
                )}
                <h4 className="font-semibold text-base mb-2">{service.name}</h4>
                {service.description && (
                  <p className="text-xs text-muted-foreground mb-3">
                    {service.description}
                  </p>
                )}
                <div className="flex items-baseline justify-center gap-1 mb-2">
                  <span className="text-2xl font-bold">{service.price}</span>
                  <span className="text-sm text-muted-foreground">/ {service.unit}</span>
                </div>
                {service.margin && (
                  <p className="text-xs text-muted-foreground mb-2">{service.margin}</p>
                )}
                {service.addon && (
                  <p className="text-xs text-primary font-medium">{service.addon}</p>
                )}
              </motion.div>
            ))}
          </div>
        </motion.div>

        {/* White Label Add-On */}
        <motion.div
          initial={{ opacity: 0, y: 20 }}
          whileInView={{ opacity: 1, y: 0 }}
          viewport={{ once: true }}
          className="mb-16 flex justify-center"
        >
          <div className="w-full max-w-4xl">
            <div className="rounded-xl bg-gradient-to-r from-primary/10 to-accent/10 p-8">
              <div className="flex items-start gap-4">
                <Building2 className="h-8 w-8 text-primary flex-shrink-0 mt-1" />
                <div className="flex-1">
                  <h3 className="text-xl font-bold mb-2">
                    {WHITE_LABEL_ADDON.name}
                  </h3>
                  <p className="text-muted-foreground mb-4">
                    Perfect for flight schools wanting their own branded platform
                  </p>
                  
                  <div className="grid md:grid-cols-2 gap-4 mb-6">
                    {WHITE_LABEL_ADDON.features.map((feature) => (
                      <div key={feature} className="flex items-start gap-2">
                        <Check className="h-4 w-4 text-primary mt-0.5 flex-shrink-0" />
                        <span className="text-sm">{feature}</span>
                      </div>
                    ))}
                  </div>

                  <div className="flex items-center gap-6">
                    <div>
                      <span className="text-2xl font-bold">
                        ${billingPeriod === "yearly" ? WHITE_LABEL_ADDON.yearlyPrice : WHITE_LABEL_ADDON.monthlyPrice}
                      </span>
                      <span className="text-muted-foreground ml-1">
                        /{billingPeriod === "yearly" ? "year" : "month"}
                      </span>
                    </div>
                    <Link href="/contact-sales?addon=white-label">
                      <Button variant="outline" size="sm">
                        Learn More
                        <ArrowRightCircle className="ml-2 h-4 w-4" />
                      </Button>
                    </Link>
                  </div>
                </div>
              </div>
            </div>
          </div>
        </motion.div>

        {/* Comparison Table Button */}
        <motion.div
          initial={{ opacity: 0 }}
          whileInView={{ opacity: 1 }}
          viewport={{ once: true }}
          className="text-center"
        >
          <button
            onClick={() => setShowComparison(!showComparison)}
            className="inline-flex items-center gap-2 text-primary hover:text-primary/80 transition-colors"
          >
            <Info className="h-4 w-4" />
            {showComparison ? "Hide" : "Show"} detailed feature comparison
          </button>
        </motion.div>

        {/* Feature Comparison Table (Optional) */}
        <AnimatePresence>
          {showComparison && (
            <motion.div
              initial={{ opacity: 0, height: 0 }}
              animate={{ opacity: 1, height: "auto" }}
              exit={{ opacity: 0, height: 0 }}
              transition={{ duration: ANIMATION_CONSTANTS.DURATION_SLOW / 1000 }}
              className="mt-12"
            >
              <ErrorBoundary fallback={FeatureTableErrorFallback}>
              <FeatureComparisonTable tiers={PRICING_TIERS} />
            </ErrorBoundary>
            </motion.div>
          )}
        </AnimatePresence>
      </div>
    </section>
  );
}

function FeatureComparisonTable({ tiers }: { tiers: PricingTier[] }) {
  const allFeatures = FEATURE_COMPARISON_DATA;

  const renderValue = (value: unknown) => {
>>>>>>> c31ede84
    if (typeof value === "boolean") {
      return value ? (
        <Check className="mx-auto h-5 w-5 text-primary" />
      ) : (
        <X className="mx-auto h-5 w-5 text-muted-foreground" />
      );
    }
    return <span className="text-sm">{String(value)}</span>;
  };
<<<<<<< HEAD

  return (
    <div className="w-full">
      <div className="mb-4 text-center">
        <p className="text-sm text-muted-foreground">
          <Info className="mr-1 inline h-3 w-3" />
          Hover over feature names for detailed descriptions
        </p>
      </div>
      <div className="w-full">
        <table
          className={cn(styles["comparisonTable"], "w-full border-collapse")}
        >
          <thead>
            <tr>
              <th className="p-4 text-left font-semibold" id="features-column">
                Features
              </th>
              {tiers.map((tier) => (
                <th key={tier.id} className="p-4 text-center font-semibold">
                  <div>
                    {tier.name}
                    {tier.subtitle && (
                      <div className="text-xs font-normal text-muted-foreground">
                        {tier.subtitle}
                      </div>
                    )}
                  </div>
                </th>
              ))}
            </tr>
          </thead>
          <tbody>
            {allFeatures.map((category) => (
              <React.Fragment key={category.category}>
                <tr className={styles["categoryHeader"]}>
                  <td
                    colSpan={5}
                    className="border-b border-t p-4 text-lg font-semibold text-foreground"
                  >
                    {category.category}
                  </td>
                </tr>
                {category.features.map((feature) => (
                  <tr key={feature.name} className="border-border/50 border-b">
                    <td className="p-3 text-sm">
                      <div
                        className={styles["featureCell"]}
                        aria-describedby={`tooltip-${feature.name.replace(/\s+/g, "-").toLowerCase()}`}
                      >
                        <span>{feature.name}</span>
                        <Info className="h-3 w-3 text-muted-foreground opacity-60 transition-opacity group-hover:opacity-100" />
                        <div
                          id={`tooltip-${feature.name.replace(/\s+/g, "-").toLowerCase()}`}
                          className={cn(styles["featureTooltip"])}
                          role="tooltip"
                          aria-hidden="true"
                        >
                          {feature.description}
                        </div>
                      </div>
                    </td>
                    <td className="p-3 text-center">
                      {renderValue(feature.free)}
                    </td>
                    <td className="p-3 text-center">
                      {renderValue(feature.pro)}
                    </td>
                    <td className="p-3 text-center">
                      {renderValue(feature.cfi)}
                    </td>
                    <td className="p-3 text-center">
                      {renderValue(feature.school)}
                    </td>
                  </tr>
                ))}
              </React.Fragment>
            ))}
          </tbody>
        </table>
      </div>
    </div>
  );
=======

  return (
    <div className="w-full">
      <div className="mb-4 text-center">
        <p className="text-sm text-muted-foreground">
          <Info className="inline h-3 w-3 mr-1" />
          Hover over feature names for detailed descriptions
        </p>
      </div>
      <div className="w-full">
        <table className={cn(styles["comparisonTable"], "w-full border-collapse")}>
        <thead>
          <tr>
            <th className="text-left p-4 font-semibold" id="features-column">Features</th>
            {tiers.map((tier) => (
              <th key={tier.id} className="text-center p-4 font-semibold">
                <div>
                  {tier.name}
                  {tier.subtitle && (
                    <div className="text-xs font-normal text-muted-foreground">
                      {tier.subtitle}
                    </div>
                  )}
                </div>
              </th>
            ))}
          </tr>
        </thead>
        <tbody>
          {allFeatures.map((category) => (
            <React.Fragment key={category.category}>
              <tr className={styles["categoryHeader"]}>
                <td colSpan={5} className="p-4 font-semibold text-lg text-foreground border-t border-b">
                  {category.category}
                </td>
              </tr>
              {category.features.map((feature) => (
                <tr key={feature.name} className="border-b border-border/50">
                  <td className="p-3 text-sm">
                    <div 
                      className={styles["featureCell"]}
                      aria-describedby={`tooltip-${feature.name.replace(/\s+/g, '-').toLowerCase()}`}
                    >
                      <span>{feature.name}</span>
                      <Info className="h-3 w-3 text-muted-foreground opacity-60 group-hover:opacity-100 transition-opacity" />
                      <div 
                        id={`tooltip-${feature.name.replace(/\s+/g, '-').toLowerCase()}`}
                        className={cn(styles["featureTooltip"])}
                        role="tooltip"
                        aria-hidden="true"
                      >
                        {feature.description}
                      </div>
                    </div>
                  </td>
                  <td className="p-3 text-center">{renderValue(feature.free)}</td>
                  <td className="p-3 text-center">{renderValue(feature.pro)}</td>
                  <td className="p-3 text-center">{renderValue(feature.cfi)}</td>
                  <td className="p-3 text-center">{renderValue(feature.school)}</td>
                </tr>
              ))}
            </React.Fragment>
          ))}
        </tbody>
        </table>
      </div>
    </div>
  );
>>>>>>> c31ede84
}<|MERGE_RESOLUTION|>--- conflicted
+++ resolved
@@ -1,48 +1,3 @@
-<<<<<<< HEAD
-"use client";
-
-import React, { useState, useCallback, useMemo } from "react";
-import { motion, AnimatePresence } from "framer-motion";
-import {
-  Check,
-  X,
-  ArrowRightCircle,
-  Info,
-  Sparkles,
-  Users,
-  CreditCard,
-  Building2,
-  Zap,
-} from "lucide-react";
-import Link from "next/link";
-import { Button } from "@/components/ui/Button";
-import { trackEvent } from "@/lib/analytics/telemetry";
-import { cn } from "@/lib/utils";
-import ErrorBoundary, {
-  FeatureTableErrorFallback,
-} from "@/components/common/ErrorBoundary";
-import {
-  PRICING_TIERS,
-  CREDIT_SERVICES,
-  WHITE_LABEL_ADDON,
-  FEATURE_COMPARISON_DATA,
-  ANIMATION_CONSTANTS,
-  type PricingTier,
-} from "@/lib/data/pricingData";
-import styles from "./PricingSection.module.css";
-
-// All data imports are now handled via the pricingData module
-
-// Icon mapping utility
-const iconMap = {
-  Sparkles,
-  Users,
-  CreditCard,
-  Building2,
-  Zap,
-};
-
-=======
 "use client";
 
 import React, { useState, useCallback, useMemo } from "react";
@@ -74,7 +29,6 @@
   Zap
 };
 
->>>>>>> c31ede84
 const renderIcon = (iconName?: string, className = "h-5 w-5") => {
   if (!iconName) {
     return null;
@@ -82,387 +36,6 @@
   const IconComponent = iconMap[iconName as keyof typeof iconMap];
   return IconComponent ? <IconComponent className={className} /> : null;
 };
-<<<<<<< HEAD
-
-export function PricingSection() {
-  const [billingPeriod, setBillingPeriod] = useState<"monthly" | "yearly">(
-    "monthly"
-  );
-  const [showComparison, setShowComparison] = useState(false);
-
-  const handlePlanSelect = useCallback((planId: string, billing: string) => {
-    trackEvent("pricing_plan_select", {
-      plan: planId,
-      billing_period: billing,
-      section: "pricing",
-    });
-  }, []);
-
-  const handleToggleBilling = useCallback(
-    (period: "monthly" | "yearly") => {
-      if (period !== billingPeriod) {
-        setBillingPeriod(period);
-        trackEvent("pricing_toggle_billing", {
-          from: billingPeriod,
-          to: period,
-        });
-      }
-    },
-    [billingPeriod]
-  );
-
-  const calculatePrice = (tier: PricingTier) => {
-    if (billingPeriod === "yearly" && tier.yearlyPrice !== undefined) {
-      return typeof tier.yearlyPrice === "number"
-        ? `$${tier.yearlyPrice}`
-        : tier.yearlyPrice;
-    }
-    return typeof tier.monthlyPrice === "number" && tier.monthlyPrice > 0
-      ? `$${tier.monthlyPrice}`
-      : tier.monthlyPrice === 0
-        ? "$0"
-        : tier.monthlyPrice;
-  };
-
-  // Memoize calculateSavings function result to prevent unnecessary recalculations
-  const calculateSavings = useCallback((tier: PricingTier) => {
-    if (
-      typeof tier.monthlyPrice === "number" &&
-      typeof tier.yearlyPrice === "number" &&
-      tier.monthlyPrice > 0
-    ) {
-      const monthlyCost = tier.monthlyPrice * 12;
-      const savings = monthlyCost - tier.yearlyPrice;
-      const percentage = Math.round((savings / monthlyCost) * 100);
-      return { amount: savings, percentage };
-    }
-    return null;
-  }, []);
-
-  // Memoize savings calculations for all tiers
-  const tierSavings = useMemo(() => {
-    return PRICING_TIERS.reduce(
-      (acc, tier) => {
-        acc[tier.id] = calculateSavings(tier);
-        return acc;
-      },
-      {} as Record<string, { amount: number; percentage: number } | null>
-    );
-  }, [calculateSavings]);
-
-  return (
-    <section id="pricing" className="relative py-20">
-      <div className="mx-auto max-w-7xl px-4 md:px-6">
-        <motion.div
-          initial={{ opacity: 0, y: 20 }}
-          whileInView={{ opacity: 1, y: 0 }}
-          viewport={{ once: true }}
-          className="mb-12 text-center"
-        >
-          <h2 className="mb-4 text-3xl font-bold md:text-4xl">
-            Choose Your Flight Training Plan
-          </h2>
-          <p className="mx-auto max-w-2xl text-muted-foreground">
-            From free tools to comprehensive school management - we have the
-            perfect plan for every pilot and flight training organization
-          </p>
-        </motion.div>
-
-        {/* Billing Toggle */}
-        <motion.div
-          initial={{ opacity: 0, y: 20 }}
-          whileInView={{ opacity: 1, y: 0 }}
-          viewport={{ once: true }}
-          className="mb-12 flex justify-center"
-        >
-          <div className="inline-flex items-center gap-2 rounded-lg border bg-background p-1">
-            <Button
-              variant={billingPeriod === "monthly" ? "primary" : "outline"}
-              size="sm"
-              onClick={() => handleToggleBilling("monthly")}
-              className="relative"
-            >
-              Monthly
-            </Button>
-            <Button
-              variant={billingPeriod === "yearly" ? "primary" : "outline"}
-              size="sm"
-              onClick={() => handleToggleBilling("yearly")}
-              className="relative"
-            >
-              Yearly
-              {billingPeriod === "yearly" && (
-                <span className="absolute -top-8 left-1/2 -translate-x-1/2 whitespace-nowrap rounded-full bg-primary px-2 py-1 text-xs text-primary-foreground">
-                  Save up to 45%
-                </span>
-              )}
-            </Button>
-          </div>
-        </motion.div>
-
-        {/* Pricing Tiers */}
-        <div className="mb-16 mt-8 grid gap-6 md:grid-cols-2 lg:grid-cols-4">
-          <AnimatePresence mode="wait">
-            {PRICING_TIERS.map((tier, i) => {
-              const savings = tierSavings[tier.id];
-              return (
-                <motion.div
-                  key={`${tier.id}-${billingPeriod}`}
-                  initial={{ opacity: 0, y: 20 }}
-                  animate={{ opacity: 1, y: 0 }}
-                  exit={{ opacity: 0, y: -20 }}
-                  transition={{ delay: i * ANIMATION_CONSTANTS.STAGGER_DELAY }}
-                  className={cn(
-                    "relative",
-                    tier.highlight && "z-10 lg:scale-105"
-                  )}
-                >
-                  {/* Badge */}
-                  {tier.badge && (
-                    <div className="absolute -top-4 left-0 right-0 z-20 flex justify-center">
-                      <span className="flex items-center gap-1 rounded-full bg-primary px-3 py-1 text-xs text-primary-foreground shadow-sm">
-                        {renderIcon(tier.icon, "h-3 w-3")}
-                        {tier.badge}
-                      </span>
-                    </div>
-                  )}
-
-                  <div
-                    className={cn(
-                      "h-full rounded-xl p-6 transition-all hover:shadow-lg",
-                      tier.highlight
-                        ? "glass from-primary/5 to-accent/5 border-primary bg-gradient-to-br shadow-xl"
-                        : "card-premium"
-                    )}
-                  >
-                    <div className="mb-6">
-                      <div className="mb-4">
-                        <div className="mb-2 flex items-center gap-2">
-                          {renderIcon(tier.icon)}
-                          <h3 className="text-xl font-semibold">{tier.name}</h3>
-                        </div>
-                        {tier.subtitle && (
-                          <p className="text-sm text-muted-foreground">
-                            {tier.subtitle}
-                          </p>
-                        )}
-                      </div>
-
-                      <div className="flex items-baseline gap-1">
-                        <span className="text-4xl font-bold">
-                          {calculatePrice(tier)}
-                        </span>
-                        {tier.monthlyPrice !== 0 && (
-                          <span className="text-muted-foreground">
-                            {billingPeriod === "yearly" ? "/year" : tier.period}
-                          </span>
-                        )}
-                      </div>
-
-                      {/* Savings indicator */}
-                      {billingPeriod === "yearly" && savings && (
-                        <p className="mt-2 text-sm text-primary">
-                          Save ${savings.amount} ({savings.percentage}%)
-                        </p>
-                      )}
-
-                      <p className="mt-3 text-xs text-muted-foreground">
-                        {tier.description}
-                      </p>
-                    </div>
-
-                    {/* Features */}
-                    <ul className="mb-6 space-y-3">
-                      {tier.features.slice(0, 6).map((feature) => (
-                        <li key={feature} className="flex items-start gap-2">
-                          <Check className="mt-0.5 h-4 w-4 flex-shrink-0 text-primary" />
-                          <span className="text-sm">{feature}</span>
-                        </li>
-                      ))}
-                      {tier.features.length > 6 && (
-                        <li className="text-sm text-muted-foreground">
-                          +{tier.features.length - 6} more features
-                        </li>
-                      )}
-                    </ul>
-
-                    {/* CTA Button */}
-                    <Link href={tier.ctaLink || "#"}>
-                      <Button
-                        variant={tier.highlight ? "primary" : "outline"}
-                        className="w-full"
-                        onClick={() => handlePlanSelect(tier.id, billingPeriod)}
-                      >
-                        {tier.cta}
-                      </Button>
-                    </Link>
-                  </div>
-                </motion.div>
-              );
-            })}
-          </AnimatePresence>
-        </div>
-
-        {/* Credits Section */}
-        <motion.div
-          initial={{ opacity: 0, y: 20 }}
-          whileInView={{ opacity: 1, y: 0 }}
-          viewport={{ once: true }}
-          className="mb-16"
-        >
-          <div className="mb-8 text-center">
-            <div className="mb-3 flex items-center justify-center gap-2">
-              <CreditCard className="h-6 w-6 text-primary" />
-              <h3 className="text-2xl font-bold">Pay-as-you-go Credits</h3>
-            </div>
-            <p className="text-muted-foreground">
-              For one-time services that require specialized processing
-            </p>
-          </div>
-
-          <div className="mx-auto grid max-w-6xl gap-4 md:grid-cols-2 lg:grid-cols-4">
-            {CREDIT_SERVICES.map((service, i) => (
-              <motion.div
-                key={service.name}
-                initial={{ opacity: 0, y: 20 }}
-                whileInView={{ opacity: 1, y: 0 }}
-                transition={{ delay: i * ANIMATION_CONSTANTS.STAGGER_DELAY }}
-                viewport={{ once: true }}
-                className={cn(
-                  "card-premium relative p-5 text-center",
-                  service.popular && "border-primary/50"
-                )}
-              >
-                {service.popular && (
-                  <div className="absolute -top-2 right-4">
-                    <Zap className="h-4 w-4 text-primary" />
-                  </div>
-                )}
-                <h4 className="mb-2 text-base font-semibold">{service.name}</h4>
-                {service.description && (
-                  <p className="mb-3 text-xs text-muted-foreground">
-                    {service.description}
-                  </p>
-                )}
-                <div className="mb-2 flex items-baseline justify-center gap-1">
-                  <span className="text-2xl font-bold">{service.price}</span>
-                  <span className="text-sm text-muted-foreground">
-                    / {service.unit}
-                  </span>
-                </div>
-                {service.margin && (
-                  <p className="mb-2 text-xs text-muted-foreground">
-                    {service.margin}
-                  </p>
-                )}
-                {service.addon && (
-                  <p className="text-xs font-medium text-primary">
-                    {service.addon}
-                  </p>
-                )}
-              </motion.div>
-            ))}
-          </div>
-        </motion.div>
-
-        {/* White Label Add-On */}
-        <motion.div
-          initial={{ opacity: 0, y: 20 }}
-          whileInView={{ opacity: 1, y: 0 }}
-          viewport={{ once: true }}
-          className="mb-16 flex justify-center"
-        >
-          <div className="w-full max-w-4xl">
-            <div className="from-primary/10 to-accent/10 rounded-xl bg-gradient-to-r p-8">
-              <div className="flex items-start gap-4">
-                <Building2 className="mt-1 h-8 w-8 flex-shrink-0 text-primary" />
-                <div className="flex-1">
-                  <h3 className="mb-2 text-xl font-bold">
-                    {WHITE_LABEL_ADDON.name}
-                  </h3>
-                  <p className="mb-4 text-muted-foreground">
-                    Perfect for flight schools wanting their own branded
-                    platform
-                  </p>
-
-                  <div className="mb-6 grid gap-4 md:grid-cols-2">
-                    {WHITE_LABEL_ADDON.features.map((feature) => (
-                      <div key={feature} className="flex items-start gap-2">
-                        <Check className="mt-0.5 h-4 w-4 flex-shrink-0 text-primary" />
-                        <span className="text-sm">{feature}</span>
-                      </div>
-                    ))}
-                  </div>
-
-                  <div className="flex items-center gap-6">
-                    <div>
-                      <span className="text-2xl font-bold">
-                        $
-                        {billingPeriod === "yearly"
-                          ? WHITE_LABEL_ADDON.yearlyPrice
-                          : WHITE_LABEL_ADDON.monthlyPrice}
-                      </span>
-                      <span className="ml-1 text-muted-foreground">
-                        /{billingPeriod === "yearly" ? "year" : "month"}
-                      </span>
-                    </div>
-                    <Link href="/contact-sales?addon=white-label">
-                      <Button variant="outline" size="sm">
-                        Learn More
-                        <ArrowRightCircle className="ml-2 h-4 w-4" />
-                      </Button>
-                    </Link>
-                  </div>
-                </div>
-              </div>
-            </div>
-          </div>
-        </motion.div>
-
-        {/* Comparison Table Button */}
-        <motion.div
-          initial={{ opacity: 0 }}
-          whileInView={{ opacity: 1 }}
-          viewport={{ once: true }}
-          className="text-center"
-        >
-          <button
-            onClick={() => setShowComparison(!showComparison)}
-            className="hover:text-primary/80 inline-flex items-center gap-2 text-primary transition-colors"
-          >
-            <Info className="h-4 w-4" />
-            {showComparison ? "Hide" : "Show"} detailed feature comparison
-          </button>
-        </motion.div>
-
-        {/* Feature Comparison Table (Optional) */}
-        <AnimatePresence>
-          {showComparison && (
-            <motion.div
-              initial={{ opacity: 0, height: 0 }}
-              animate={{ opacity: 1, height: "auto" }}
-              exit={{ opacity: 0, height: 0 }}
-              transition={{
-                duration: ANIMATION_CONSTANTS.DURATION_SLOW / 1000,
-              }}
-              className="mt-12"
-            >
-              <ErrorBoundary fallback={FeatureTableErrorFallback}>
-                <FeatureComparisonTable tiers={PRICING_TIERS} />
-              </ErrorBoundary>
-            </motion.div>
-          )}
-        </AnimatePresence>
-      </div>
-    </section>
-  );
-}
-
-function FeatureComparisonTable({ tiers }: { tiers: PricingTier[] }) {
-  const allFeatures = FEATURE_COMPARISON_DATA;
-
-  const renderValue = (value: boolean | string | number) => {
-=======
 
 export function PricingSection() {
   const [billingPeriod, setBillingPeriod] = useState<"monthly" | "yearly">("monthly");
@@ -815,101 +388,15 @@
   const allFeatures = FEATURE_COMPARISON_DATA;
 
   const renderValue = (value: unknown) => {
->>>>>>> c31ede84
     if (typeof value === "boolean") {
       return value ? (
-        <Check className="mx-auto h-5 w-5 text-primary" />
+        <Check className="h-5 w-5 text-primary mx-auto" />
       ) : (
-        <X className="mx-auto h-5 w-5 text-muted-foreground" />
+        <X className="h-5 w-5 text-muted-foreground mx-auto" />
       );
     }
     return <span className="text-sm">{String(value)}</span>;
   };
-<<<<<<< HEAD
-
-  return (
-    <div className="w-full">
-      <div className="mb-4 text-center">
-        <p className="text-sm text-muted-foreground">
-          <Info className="mr-1 inline h-3 w-3" />
-          Hover over feature names for detailed descriptions
-        </p>
-      </div>
-      <div className="w-full">
-        <table
-          className={cn(styles["comparisonTable"], "w-full border-collapse")}
-        >
-          <thead>
-            <tr>
-              <th className="p-4 text-left font-semibold" id="features-column">
-                Features
-              </th>
-              {tiers.map((tier) => (
-                <th key={tier.id} className="p-4 text-center font-semibold">
-                  <div>
-                    {tier.name}
-                    {tier.subtitle && (
-                      <div className="text-xs font-normal text-muted-foreground">
-                        {tier.subtitle}
-                      </div>
-                    )}
-                  </div>
-                </th>
-              ))}
-            </tr>
-          </thead>
-          <tbody>
-            {allFeatures.map((category) => (
-              <React.Fragment key={category.category}>
-                <tr className={styles["categoryHeader"]}>
-                  <td
-                    colSpan={5}
-                    className="border-b border-t p-4 text-lg font-semibold text-foreground"
-                  >
-                    {category.category}
-                  </td>
-                </tr>
-                {category.features.map((feature) => (
-                  <tr key={feature.name} className="border-border/50 border-b">
-                    <td className="p-3 text-sm">
-                      <div
-                        className={styles["featureCell"]}
-                        aria-describedby={`tooltip-${feature.name.replace(/\s+/g, "-").toLowerCase()}`}
-                      >
-                        <span>{feature.name}</span>
-                        <Info className="h-3 w-3 text-muted-foreground opacity-60 transition-opacity group-hover:opacity-100" />
-                        <div
-                          id={`tooltip-${feature.name.replace(/\s+/g, "-").toLowerCase()}`}
-                          className={cn(styles["featureTooltip"])}
-                          role="tooltip"
-                          aria-hidden="true"
-                        >
-                          {feature.description}
-                        </div>
-                      </div>
-                    </td>
-                    <td className="p-3 text-center">
-                      {renderValue(feature.free)}
-                    </td>
-                    <td className="p-3 text-center">
-                      {renderValue(feature.pro)}
-                    </td>
-                    <td className="p-3 text-center">
-                      {renderValue(feature.cfi)}
-                    </td>
-                    <td className="p-3 text-center">
-                      {renderValue(feature.school)}
-                    </td>
-                  </tr>
-                ))}
-              </React.Fragment>
-            ))}
-          </tbody>
-        </table>
-      </div>
-    </div>
-  );
-=======
 
   return (
     <div className="w-full">
@@ -978,5 +465,4 @@
       </div>
     </div>
   );
->>>>>>> c31ede84
 }