--- conflicted
+++ resolved
@@ -294,8 +294,7 @@
         <div className={BENEFIT_CLASSES.container}>
           {/* Section Header */}
           <motion.div
-<<<<<<< HEAD
-            ref={headerRef}
+            ref={headerRef as React.RefObject<HTMLDivElement>}
             initial={reducedMotion ? { opacity: 0 } : BENEFIT_ANIMATION_VARIANTS.desktop.hidden}
             animate={headerInView ? (reducedMotion ? { opacity: 1 } : BENEFIT_ANIMATION_VARIANTS.desktop.visible) : {}}
             transition={{ duration: mergedConfig.ANIMATION_DURATION }}
@@ -364,77 +363,6 @@
   const variants = isMobile ? BENEFIT_ANIMATION_VARIANTS.mobile : BENEFIT_ANIMATION_VARIANTS.desktop;
 
   return (
-=======
-            ref={headerRef as React.RefObject<HTMLDivElement>}
-            initial={reducedMotion ? { opacity: 0 } : BENEFIT_ANIMATION_VARIANTS.desktop.hidden}
-            animate={headerInView ? (reducedMotion ? { opacity: 1 } : BENEFIT_ANIMATION_VARIANTS.desktop.visible) : {}}
-            transition={{ duration: mergedConfig.ANIMATION_DURATION }}
-            className={BENEFIT_CLASSES.headerContainer}
-          >
-            <h2 className="mb-4 text-3xl font-bold md:text-4xl">
-              Everything You Need to Succeed
-            </h2>
-            <p className="mx-auto max-w-2xl text-muted-foreground text-lg">
-              Professional aviation training tools designed by CFIs, for CFIs and their students
-            </p>
-          </motion.div>
-
-          {/* Feature Sections */}
-          <div style={{ marginBottom: `${mergedConfig.SECTION_SPACING}px` }}>
-            {sections.map((section, sectionIndex) => {
-              const isEven = sectionIndex % 2 === 0;
-              
-              return (
-                <FeatureSectionComponent
-                  key={section.id}
-                  section={section}
-                  sectionIndex={sectionIndex}
-                  isEven={isEven}
-                  config={mergedConfig}
-                  reducedMotion={reducedMotion}
-                  onSectionView={handleSectionView}
-                  onFeatureInteraction={handleFeatureInteraction}
-                />
-              );
-            })}
-          </div>
-        </div>
-      </section>
-    </BenefitErrorBoundary>
-  );
-});
-
-// Memoized section component
-const FeatureSectionComponent = memo<{
-  section: FeatureSection;
-  sectionIndex: number;
-  isEven: boolean;
-  config: typeof BENEFIT_CONFIG;
-  reducedMotion: boolean;
-  onSectionView: (sectionId: string) => void;
-  onFeatureInteraction: (sectionId: string, featureIndex: number) => void;
-}>(({ section, sectionIndex, isEven, config, reducedMotion, onSectionView, onFeatureInteraction }) => {
-  
-  // Intersection observer for each section
-  const { ref: sectionRef, isInView } = useIntersectionObserver({
-    threshold: config.INTERSECTION_THRESHOLD,
-    rootMargin: config.INTERSECTION_ROOT_MARGIN,
-    triggerOnce: true,
-    fallbackInView: false
-  });
-
-  // Track section view
-  React.useEffect(() => {
-    if (isInView) {
-      onSectionView(section.id);
-    }
-  }, [isInView, section.id, onSectionView]);
-
-  const { isMobile } = useResponsive();
-  const variants = isMobile ? BENEFIT_ANIMATION_VARIANTS.mobile : BENEFIT_ANIMATION_VARIANTS.desktop;
-
-  return (
->>>>>>> c31ede84
     <motion.div
       ref={sectionRef as React.RefObject<HTMLDivElement>}
       initial={reducedMotion ? { opacity: 0 } : variants.hidden}
