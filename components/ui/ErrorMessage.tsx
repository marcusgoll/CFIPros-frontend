--- conflicted
+++ resolved
@@ -1,4 +1,3 @@
-<<<<<<< HEAD
 /**
  * Standardized error message component
  * Provides consistent error display across the application
@@ -30,7 +29,9 @@
   className,
   showIcon = true,
 }: ErrorMessageProps) {
-  if (!error) {return null;}
+  if (!error) {
+    return null;
+  }
 
   const baseClasses = 'rounded-md border p-4 flex items-start space-x-3';
   
@@ -172,183 +173,6 @@
 
   if (onRetry) {
     errorMessageProps.onRetry = onRetry;
-=======
-/**
- * Standardized error message component
- * Provides consistent error display across the application
- */
-
-import React from 'react';
-import { AlertCircle, X } from 'lucide-react';
-import { Button } from './Button';
-import { cn } from '@/lib/utils';
-
-interface ErrorMessageProps {
-  error?: string | null | undefined;
-  title?: string;
-  variant?: 'error' | 'warning' | 'info';
-  size?: 'sm' | 'md' | 'lg';
-  onDismiss?: () => void;
-  onRetry?: () => void;
-  className?: string;
-  showIcon?: boolean;
-}
-
-export function ErrorMessage({
-  error,
-  title,
-  variant = 'error',
-  size = 'md',
-  onDismiss,
-  onRetry,
-  className,
-  showIcon = true,
-}: ErrorMessageProps) {
-  if (!error) {
-    return null;
->>>>>>> c31ede84
-  }
-
-  const baseClasses = 'rounded-md border p-4 flex items-start space-x-3';
-  
-  const variantClasses = {
-    error: 'bg-red-50 border-red-200 text-red-800',
-    warning: 'bg-yellow-50 border-yellow-200 text-yellow-800',
-    info: 'bg-blue-50 border-blue-200 text-blue-800',
-  };
-
-  const sizeClasses = {
-    sm: 'text-sm p-3',
-    md: 'text-base p-4',
-    lg: 'text-lg p-5',
-  };
-
-  const iconClasses = {
-    error: 'text-red-400',
-    warning: 'text-yellow-400',
-    info: 'text-blue-400',
-  };
-
-  return (
-    <div
-      className={cn(
-        baseClasses,
-        variantClasses[variant],
-        sizeClasses[size],
-        className
-      )}
-      role="alert"
-      aria-live="polite"
-    >
-      {showIcon && (
-        <AlertCircle
-          className={cn('h-5 w-5 flex-shrink-0 mt-0.5', iconClasses[variant])}
-          aria-hidden="true"
-        />
-      )}
-      
-      <div className="flex-1 min-w-0">
-        {title && (
-          <h3 className="text-sm font-medium mb-1">{title}</h3>
-        )}
-        <p className="text-sm leading-5">{error}</p>
-        
-        {(onRetry || onDismiss) && (
-          <div className="mt-3 flex space-x-2">
-            {onRetry && (
-              <Button
-                variant="outline"
-                size="sm"
-                onClick={onRetry}
-                className="text-xs"
-              >
-                Try Again
-              </Button>
-            )}
-            {onDismiss && (
-              <Button
-                variant="ghost"
-                size="sm"
-                onClick={onDismiss}
-                className="text-xs"
-              >
-                Dismiss
-              </Button>
-            )}
-          </div>
-        )}
-      </div>
-      
-      {onDismiss && (
-        <button
-          type="button"
-          onClick={onDismiss}
-          className={cn(
-            'flex-shrink-0 rounded-md p-1.5 hover:opacity-75 focus:outline-none focus:ring-2 focus:ring-offset-2',
-            variant === 'error' && 'text-red-400 focus:ring-red-500',
-            variant === 'warning' && 'text-yellow-400 focus:ring-yellow-500',
-            variant === 'info' && 'text-blue-400 focus:ring-blue-500'
-          )}
-          aria-label="Dismiss error"
-        >
-          <X className="h-4 w-4" />
-        </button>
-      )}
-    </div>
-  );
-}
-
-/**
- * Specialized error components for common use cases
- */
-
-interface FormErrorProps {
-  error?: string | null | undefined;
-  className?: string;
-}
-
-export function FormError({ error, className }: FormErrorProps) {
-  return (
-    <ErrorMessage
-      error={error}
-      variant="error"
-      size="sm"
-      showIcon={false}
-      className={cn('mt-1 border-0 bg-transparent p-0 text-red-600', className)}
-    />
-  );
-}
-
-interface PageErrorProps {
-  error?: string | null;
-  title?: string;
-  onRetry?: () => void;
-  className?: string;
-}
-
-export function PageError({ 
-  error, 
-  title = 'Something went wrong',
-  onRetry, 
-  className 
-}: PageErrorProps) {
-  const errorMessageProps: {
-    error: string;
-    title: string;
-    variant: 'error';
-    size: 'lg';
-    className: string;
-    onRetry?: () => void;
-  } = {
-    error: error || 'An unexpected error occurred. Please try again.',
-    title,
-    variant: 'error',
-    size: 'lg',
-    className: 'max-w-md',
-  };
-
-  if (onRetry) {
-    errorMessageProps.onRetry = onRetry;
   }
 
   return (
@@ -364,8 +188,9 @@
 }
 
 export function InlineError({ error, className }: InlineErrorProps) {
-<<<<<<< HEAD
-  if (!error) {return null;}
+  if (!error) {
+    return null;
+  }
   
   return (
     <ErrorMessage
@@ -375,18 +200,4 @@
       className={cn('mb-4', className)}
     />
   );
-=======
-  if (!error) {
-    return null;
-  }
-  
-  return (
-    <ErrorMessage
-      error={error}
-      variant="error"
-      size="sm"
-      className={cn('mb-4', className)}
-    />
-  );
->>>>>>> c31ede84
 }