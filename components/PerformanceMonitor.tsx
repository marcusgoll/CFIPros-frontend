/**
 * Performance Monitor Component
 * Provides performance monitoring and debugging tools for development
 */

'use client';

import React, { useState, useEffect } from 'react';
import {
  PerformanceTracker,
  generatePerformanceReport,
  initializePerformanceMonitoring,
  type PerformanceMetric,
} from '@/lib/utils/performance';

interface PerformanceMonitorProps {
  enabled?: boolean;
  showOverlay?: boolean;
  position?: 'top-left' | 'top-right' | 'bottom-left' | 'bottom-right';
}

export function PerformanceMonitor({
  enabled = process.env.NODE_ENV === 'development',
  showOverlay = false,
  position = 'bottom-right',
}: PerformanceMonitorProps) {
  const [metrics, setMetrics] = useState<PerformanceMetric[]>([]);
  const [isVisible, setIsVisible] = useState(showOverlay);
  const [report, setReport] = useState<ReturnType<typeof generatePerformanceReport> | null>(null);

  useEffect(() => {
    if (!enabled || typeof window === 'undefined') {
      return;
    }

    // Initialize performance monitoring
    initializePerformanceMonitoring();

    // Update metrics periodically
    const interval = setInterval(() => {
      const tracker = PerformanceTracker.getInstance();
      const currentMetrics = tracker.getMetrics();
      setMetrics([...currentMetrics]);
      
      // Generate report if we have enough data
      if (currentMetrics.length > 0) {
        setReport(generatePerformanceReport());
      }
    }, 2000);

    return () => {
      clearInterval(interval);
    };
  }, [enabled]);

  if (!enabled) {
    return null;
  }

  const positionClasses = {
    'top-left': 'top-4 left-4',
    'top-right': 'top-4 right-4',
    'bottom-left': 'bottom-4 left-4',
    'bottom-right': 'bottom-4 right-4',
  };

  const getMetricColor = (name: string, value: number): string => {
    const thresholds: Record<string, { good: number; poor: number }> = {
      FCP: { good: 1800, poor: 3000 },
      LCP: { good: 2500, poor: 4000 },
      FID: { good: 100, poor: 300 },
      CLS: { good: 0.1, poor: 0.25 },
    };

    const threshold = thresholds[name];
<<<<<<< HEAD
    if (!threshold) {return 'text-gray-600';}

    if (value <= threshold.good) {return 'text-green-600';}
    if (value <= threshold.poor) {return 'text-yellow-600';}
    return 'text-red-600';
  };

  return (
    <>
      {/* Toggle Button */}
      <button
        onClick={() => setIsVisible(!isVisible)}
        className={`fixed ${positionClasses[position]} z-50 bg-gray-800 text-white px-3 py-2 rounded-full text-xs font-mono hover:bg-gray-700 transition-colors`}
        title="Toggle Performance Monitor"
      >
        ⚡ {metrics.length}
      </button>

      {/* Performance Overlay */}
      {isVisible && (
        <div
          className={`fixed ${positionClasses[position]} z-40 bg-white border border-gray-200 rounded-lg shadow-lg p-4 max-w-sm max-h-96 overflow-auto`}
          style={{ marginTop: position.startsWith('top') ? '40px' : 'auto', marginBottom: position.startsWith('bottom') ? '40px' : 'auto' }}
        >
          <div className="flex justify-between items-center mb-3">
            <h3 className="text-sm font-semibold text-gray-800">Performance</h3>
            <button
              onClick={() => {
                PerformanceTracker.getInstance().clearMetrics();
                setMetrics([]);
                setReport(null);
              }}
              className="text-xs text-gray-500 hover:text-gray-700"
            >
              Clear
            </button>
          </div>

          {/* Web Vitals */}
          {report && Object.keys(report.webVitals).length > 0 && (
            <div className="mb-4">
              <h4 className="text-xs font-semibold text-gray-600 mb-2">Web Vitals</h4>
              <div className="space-y-1">
                {Object.entries(report.webVitals).map(([name, value]) => (
                  <div key={name} className="flex justify-between items-center text-xs">
                    <span className="font-mono">{name}:</span>
                    <span className={`font-mono ${getMetricColor(name, value)}`}>
                      {name === 'CLS' ? value.toFixed(3) : `${Math.round(value)}ms`}
                    </span>
                  </div>
                ))}
              </div>
            </div>
          )}

          {/* Custom Metrics */}
          {report && Object.keys(report.customMetrics).length > 0 && (
            <div className="mb-4">
              <h4 className="text-xs font-semibold text-gray-600 mb-2">Custom Metrics</h4>
              <div className="space-y-1">
                {Object.entries(report.customMetrics).slice(-10).map(([name, value]) => (
                  <div key={`${name}-${value}`} className="flex justify-between items-center text-xs">
                    <span className="font-mono truncate">{name}:</span>
                    <span className="font-mono text-gray-600">
                      {value < 10 ? value.toFixed(2) : Math.round(value)}
                      {name.includes('Memory') ? 'MB' : 
                       name.includes('Size') ? 'KB' : 'ms'}
                    </span>
                  </div>
                ))}
              </div>
            </div>
          )}

          {/* Recent Metrics */}
          {metrics.length > 0 && (
            <div>
              <h4 className="text-xs font-semibold text-gray-600 mb-2">Recent</h4>
              <div className="space-y-1 max-h-32 overflow-y-auto">
                {metrics.slice(-5).reverse().map((metric, index) => (
                  <div key={`${metric.name}-${index}`} className="flex justify-between items-center text-xs">
                    <span className="font-mono truncate">{metric.name}:</span>
                    <span className="font-mono text-gray-600">
                      {metric.value < 10 ? metric.value.toFixed(2) : Math.round(metric.value)}{metric.unit}
                    </span>
                  </div>
                ))}
              </div>
            </div>
          )}

          {/* No Data Message */}
          {metrics.length === 0 && (
            <div className="text-xs text-gray-500 text-center py-4">
              No performance data yet...
            </div>
          )}
        </div>
      )}
    </>
  );
}

// Performance debug panel for development
export function PerformanceDebugPanel() {
  const [isOpen, setIsOpen] = useState(false);
  const [report, setReport] = useState<ReturnType<typeof generatePerformanceReport> | null>(null);
  
  useEffect(() => {
    if (process.env.NODE_ENV !== 'development') {return;}
    
    const interval = setInterval(() => {
      setReport(generatePerformanceReport());
    }, 5000);

    return () => clearInterval(interval);
  }, []);

=======
    if (!threshold) {
      return 'text-gray-600';
    }

    if (value <= threshold.good) {
      return 'text-green-600';
    }
    if (value <= threshold.poor) {
      return 'text-yellow-600';
    }
    return 'text-red-600';
  };

  return (
    <>
      {/* Toggle Button */}
      <button
        onClick={() => setIsVisible(!isVisible)}
        className={`fixed ${positionClasses[position]} z-50 bg-gray-800 text-white px-3 py-2 rounded-full text-xs font-mono hover:bg-gray-700 transition-colors`}
        title="Toggle Performance Monitor"
      >
        ⚡ {metrics.length}
      </button>

      {/* Performance Overlay */}
      {isVisible && (
        <div
          className={`fixed ${positionClasses[position]} z-40 bg-white border border-gray-200 rounded-lg shadow-lg p-4 max-w-sm max-h-96 overflow-auto`}
          style={{ marginTop: position.startsWith('top') ? '40px' : 'auto', marginBottom: position.startsWith('bottom') ? '40px' : 'auto' }}
        >
          <div className="flex justify-between items-center mb-3">
            <h3 className="text-sm font-semibold text-gray-800">Performance</h3>
            <button
              onClick={() => {
                PerformanceTracker.getInstance().clearMetrics();
                setMetrics([]);
                setReport(null);
              }}
              className="text-xs text-gray-500 hover:text-gray-700"
            >
              Clear
            </button>
          </div>

          {/* Web Vitals */}
          {report && Object.keys(report.webVitals).length > 0 && (
            <div className="mb-4">
              <h4 className="text-xs font-semibold text-gray-600 mb-2">Web Vitals</h4>
              <div className="space-y-1">
                {Object.entries(report.webVitals).map(([name, value]) => (
                  <div key={name} className="flex justify-between items-center text-xs">
                    <span className="font-mono">{name}:</span>
                    <span className={`font-mono ${getMetricColor(name, value)}`}>
                      {name === 'CLS' ? value.toFixed(3) : `${Math.round(value)}ms`}
                    </span>
                  </div>
                ))}
              </div>
            </div>
          )}

          {/* Custom Metrics */}
          {report && Object.keys(report.customMetrics).length > 0 && (
            <div className="mb-4">
              <h4 className="text-xs font-semibold text-gray-600 mb-2">Custom Metrics</h4>
              <div className="space-y-1">
                {Object.entries(report.customMetrics).slice(-10).map(([name, value]) => (
                  <div key={`${name}-${value}`} className="flex justify-between items-center text-xs">
                    <span className="font-mono truncate">{name}:</span>
                    <span className="font-mono text-gray-600">
                      {value < 10 ? value.toFixed(2) : Math.round(value)}
                      {name.includes('Memory') ? 'MB' : 
                       name.includes('Size') ? 'KB' : 'ms'}
                    </span>
                  </div>
                ))}
              </div>
            </div>
          )}

          {/* Recent Metrics */}
          {metrics.length > 0 && (
            <div>
              <h4 className="text-xs font-semibold text-gray-600 mb-2">Recent</h4>
              <div className="space-y-1 max-h-32 overflow-y-auto">
                {metrics.slice(-5).reverse().map((metric, index) => (
                  <div key={`${metric.name}-${index}`} className="flex justify-between items-center text-xs">
                    <span className="font-mono truncate">{metric.name}:</span>
                    <span className="font-mono text-gray-600">
                      {metric.value < 10 ? metric.value.toFixed(2) : Math.round(metric.value)}{metric.unit}
                    </span>
                  </div>
                ))}
              </div>
            </div>
          )}

          {/* No Data Message */}
          {metrics.length === 0 && (
            <div className="text-xs text-gray-500 text-center py-4">
              No performance data yet...
            </div>
          )}
        </div>
      )}
    </>
  );
}

// Performance debug panel for development
export function PerformanceDebugPanel() {
  const [isOpen, setIsOpen] = useState(false);
  const [report, setReport] = useState<ReturnType<typeof generatePerformanceReport> | null>(null);
  
  useEffect(() => {
>>>>>>> c31ede84
  if (process.env.NODE_ENV !== 'development') {
    return;
  }
    
    const interval = setInterval(() => {
      setReport(generatePerformanceReport());
    }, 5000);

    return () => clearInterval(interval);
  }, []);

  if (process.env.NODE_ENV !== 'development') {
    return null;
  }

  return (
    <div className="fixed bottom-0 left-0 right-0 z-50">
      <button
        onClick={() => setIsOpen(!isOpen)}
        className="w-full bg-gray-900 text-white text-xs py-1 hover:bg-gray-800 transition-colors"
      >
        {isOpen ? 'Hide' : 'Show'} Performance Debug
      </button>
      
      {isOpen && (
        <div className="bg-gray-900 text-white p-4 max-h-64 overflow-y-auto">
          <div className="grid grid-cols-1 md:grid-cols-2 lg:grid-cols-3 gap-4">
            {/* Web Vitals */}
            {report && Object.keys(report.webVitals).length > 0 && (
              <div>
                <h3 className="text-sm font-semibold mb-2">Web Vitals</h3>
                <pre className="text-xs bg-gray-800 p-2 rounded overflow-auto">
                  {JSON.stringify(report.webVitals, null, 2)}
                </pre>
              </div>
            )}
            
            {/* Custom Metrics */}
            {report && Object.keys(report.customMetrics).length > 0 && (
              <div>
                <h3 className="text-sm font-semibold mb-2">Custom Metrics</h3>
                <pre className="text-xs bg-gray-800 p-2 rounded overflow-auto">
                  {JSON.stringify(report.customMetrics, null, 2)}
                </pre>
              </div>
            )}
            
            {/* Summary */}
            {report && (
              <div>
                <h3 className="text-sm font-semibold mb-2">Summary</h3>
                <pre className="text-xs bg-gray-800 p-2 rounded whitespace-pre-wrap">
                  {report.summary}
                </pre>
              </div>
            )}
          </div>
        </div>
      )}
    </div>
  );
}<|MERGE_RESOLUTION|>--- conflicted
+++ resolved
@@ -73,11 +73,16 @@
     };
 
     const threshold = thresholds[name];
-<<<<<<< HEAD
-    if (!threshold) {return 'text-gray-600';}
-
-    if (value <= threshold.good) {return 'text-green-600';}
-    if (value <= threshold.poor) {return 'text-yellow-600';}
+    if (!threshold) {
+      return 'text-gray-600';
+    }
+
+    if (value <= threshold.good) {
+      return 'text-green-600';
+    }
+    if (value <= threshold.poor) {
+      return 'text-yellow-600';
+    }
     return 'text-red-600';
   };
 
@@ -183,132 +188,6 @@
   const [report, setReport] = useState<ReturnType<typeof generatePerformanceReport> | null>(null);
   
   useEffect(() => {
-    if (process.env.NODE_ENV !== 'development') {return;}
-    
-    const interval = setInterval(() => {
-      setReport(generatePerformanceReport());
-    }, 5000);
-
-    return () => clearInterval(interval);
-  }, []);
-
-=======
-    if (!threshold) {
-      return 'text-gray-600';
-    }
-
-    if (value <= threshold.good) {
-      return 'text-green-600';
-    }
-    if (value <= threshold.poor) {
-      return 'text-yellow-600';
-    }
-    return 'text-red-600';
-  };
-
-  return (
-    <>
-      {/* Toggle Button */}
-      <button
-        onClick={() => setIsVisible(!isVisible)}
-        className={`fixed ${positionClasses[position]} z-50 bg-gray-800 text-white px-3 py-2 rounded-full text-xs font-mono hover:bg-gray-700 transition-colors`}
-        title="Toggle Performance Monitor"
-      >
-        ⚡ {metrics.length}
-      </button>
-
-      {/* Performance Overlay */}
-      {isVisible && (
-        <div
-          className={`fixed ${positionClasses[position]} z-40 bg-white border border-gray-200 rounded-lg shadow-lg p-4 max-w-sm max-h-96 overflow-auto`}
-          style={{ marginTop: position.startsWith('top') ? '40px' : 'auto', marginBottom: position.startsWith('bottom') ? '40px' : 'auto' }}
-        >
-          <div className="flex justify-between items-center mb-3">
-            <h3 className="text-sm font-semibold text-gray-800">Performance</h3>
-            <button
-              onClick={() => {
-                PerformanceTracker.getInstance().clearMetrics();
-                setMetrics([]);
-                setReport(null);
-              }}
-              className="text-xs text-gray-500 hover:text-gray-700"
-            >
-              Clear
-            </button>
-          </div>
-
-          {/* Web Vitals */}
-          {report && Object.keys(report.webVitals).length > 0 && (
-            <div className="mb-4">
-              <h4 className="text-xs font-semibold text-gray-600 mb-2">Web Vitals</h4>
-              <div className="space-y-1">
-                {Object.entries(report.webVitals).map(([name, value]) => (
-                  <div key={name} className="flex justify-between items-center text-xs">
-                    <span className="font-mono">{name}:</span>
-                    <span className={`font-mono ${getMetricColor(name, value)}`}>
-                      {name === 'CLS' ? value.toFixed(3) : `${Math.round(value)}ms`}
-                    </span>
-                  </div>
-                ))}
-              </div>
-            </div>
-          )}
-
-          {/* Custom Metrics */}
-          {report && Object.keys(report.customMetrics).length > 0 && (
-            <div className="mb-4">
-              <h4 className="text-xs font-semibold text-gray-600 mb-2">Custom Metrics</h4>
-              <div className="space-y-1">
-                {Object.entries(report.customMetrics).slice(-10).map(([name, value]) => (
-                  <div key={`${name}-${value}`} className="flex justify-between items-center text-xs">
-                    <span className="font-mono truncate">{name}:</span>
-                    <span className="font-mono text-gray-600">
-                      {value < 10 ? value.toFixed(2) : Math.round(value)}
-                      {name.includes('Memory') ? 'MB' : 
-                       name.includes('Size') ? 'KB' : 'ms'}
-                    </span>
-                  </div>
-                ))}
-              </div>
-            </div>
-          )}
-
-          {/* Recent Metrics */}
-          {metrics.length > 0 && (
-            <div>
-              <h4 className="text-xs font-semibold text-gray-600 mb-2">Recent</h4>
-              <div className="space-y-1 max-h-32 overflow-y-auto">
-                {metrics.slice(-5).reverse().map((metric, index) => (
-                  <div key={`${metric.name}-${index}`} className="flex justify-between items-center text-xs">
-                    <span className="font-mono truncate">{metric.name}:</span>
-                    <span className="font-mono text-gray-600">
-                      {metric.value < 10 ? metric.value.toFixed(2) : Math.round(metric.value)}{metric.unit}
-                    </span>
-                  </div>
-                ))}
-              </div>
-            </div>
-          )}
-
-          {/* No Data Message */}
-          {metrics.length === 0 && (
-            <div className="text-xs text-gray-500 text-center py-4">
-              No performance data yet...
-            </div>
-          )}
-        </div>
-      )}
-    </>
-  );
-}
-
-// Performance debug panel for development
-export function PerformanceDebugPanel() {
-  const [isOpen, setIsOpen] = useState(false);
-  const [report, setReport] = useState<ReturnType<typeof generatePerformanceReport> | null>(null);
-  
-  useEffect(() => {
->>>>>>> c31ede84
   if (process.env.NODE_ENV !== 'development') {
     return;
   }
