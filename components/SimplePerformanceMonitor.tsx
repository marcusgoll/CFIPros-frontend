--- conflicted
+++ resolved
@@ -20,45 +20,6 @@
   const [vitals, setVitals] = useState<WebVital[]>([]);
 
   useEffect(() => {
-<<<<<<< HEAD
-    if (!enabled) {return;}
-
-    trackWebVitals((vital) => {
-      logWebVital(vital);
-      if (showDevOverlay) {
-        setVitals(prev => {
-          const existing = prev.find(v => v.name === vital.name);
-          if (existing) {
-            return prev.map(v => v.name === vital.name ? vital : v);
-          }
-          return [...prev, vital];
-        });
-      }
-    });
-  }, [enabled, showDevOverlay]);
-
-  // Only show overlay in development with showDevOverlay enabled
-  if (!showDevOverlay || process.env.NODE_ENV !== 'development' || vitals.length === 0) {
-    return null;
-  }
-
-  return (
-    <div className="fixed bottom-4 right-4 bg-gray-800 text-white p-3 rounded-lg text-xs font-mono max-w-xs shadow-lg z-50">
-      <h3 className="font-bold mb-2">Web Vitals</h3>
-      {vitals.map(vital => (
-        <div key={vital.name} className="flex justify-between items-center mb-1">
-          <span>{vital.name}:</span>
-          <span className={`ml-2 ${
-            vital.rating === 'good' ? 'text-green-400' : 
-            vital.rating === 'needs-improvement' ? 'text-yellow-400' : 'text-red-400'
-          }`}>
-            {Math.round(vital.value)}{vital.name === 'CLS' ? '' : 'ms'}
-          </span>
-        </div>
-      ))}
-    </div>
-  );
-=======
     if (!enabled) {
       return;
     }
@@ -98,5 +59,4 @@
       ))}
     </div>
   );
->>>>>>> c31ede84
 }