'use client';

import { Component, ReactNode } from 'react';
import { logWarn } from '@/lib/utils/logger';

interface Props {
  children: ReactNode;
  fallback?: ReactNode;
}

interface State {
  hasError: boolean;
  error?: Error;
}

/**
 * Error boundary specifically for analytics/tracking failures
 * Prevents analytics issues from crashing the entire app
 */
export class AnalyticsErrorBoundary extends Component<Props, State> {
  constructor(props: Props) {
    super(props);
    this.state = { hasError: false };
  }

  static getDerivedStateFromError(error: Error): State {
<<<<<<< HEAD
    return {
      hasError: true,
      error
    };
  }

  componentDidCatch(error: Error, errorInfo: React.ErrorInfo) {
=======
    return {
      hasError: true,
      error
    };
  }

  override componentDidCatch(error: Error, errorInfo: React.ErrorInfo) {
>>>>>>> c31ede84
    // Log analytics errors without blocking the app
    logWarn('Analytics Error Boundary caught an error:', {
      error: error.message,
      stack: error.stack,
      componentStack: errorInfo.componentStack
    });

    // In production, you might want to send this to an error tracking service
    if (process.env.NODE_ENV === 'production') {
      // Example: Sentry.captureException(error, { extra: errorInfo });
    }
  }

  override render() {
    if (this.state.hasError) {
      // Render fallback UI or just continue with children
      if (this.props.fallback) {
        return this.props.fallback;
      }
      
      // In production, silently continue without analytics
      if (process.env.NODE_ENV === 'production') {
        return this.props.children;
      }
      
      // In development, show a minimal error indicator
      return (
        <>
          {this.props.children}
          <div 
            style={{
              position: 'fixed',
              bottom: '10px',
              left: '10px',
              background: 'rgba(255, 0, 0, 0.1)',
              color: 'red',
              padding: '8px 12px',
              borderRadius: '4px',
              fontSize: '12px',
              zIndex: 9999,
              border: '1px solid rgba(255, 0, 0, 0.3)'
            }}
          >
            ⚠️ Analytics Error (Dev Only)
          </div>
        </>
      );
    }

    return this.props.children;
  }
}

/**
 * Higher-order component to wrap components that use analytics
 */
export function withAnalyticsErrorBoundary<P extends object>(
  Component: React.ComponentType<P>,
  fallback?: ReactNode
) {
  return function AnalyticsErrorBoundaryWrapper(props: P) {
    return (
      <AnalyticsErrorBoundary fallback={fallback}>
        <Component {...props} />
      </AnalyticsErrorBoundary>
    );
  };
}<|MERGE_RESOLUTION|>--- conflicted
+++ resolved
@@ -24,15 +24,6 @@
   }
 
   static getDerivedStateFromError(error: Error): State {
-<<<<<<< HEAD
-    return {
-      hasError: true,
-      error
-    };
-  }
-
-  componentDidCatch(error: Error, errorInfo: React.ErrorInfo) {
-=======
     return {
       hasError: true,
       error
@@ -40,7 +31,6 @@
   }
 
   override componentDidCatch(error: Error, errorInfo: React.ErrorInfo) {
->>>>>>> c31ede84
     // Log analytics errors without blocking the app
     logWarn('Analytics Error Boundary caught an error:', {
       error: error.message,
