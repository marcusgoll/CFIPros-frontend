--- conflicted
+++ resolved
@@ -12,17 +12,6 @@
 
 export function PostHogProvider({ children }: PostHogProviderProps) {
   const [hasError, setHasError] = useState(false);
-<<<<<<< HEAD
-
-  useEffect(() => {
-    const initializeAnalytics = async () => {
-      try {
-        // Only initialize on client side
-        if (typeof window === 'undefined') {return;}
-
-        // Check for required environment variables
-        const apiKey = process.env.NEXT_PUBLIC_POSTHOG_KEY;
-=======
 
   useEffect(() => {
     const initializeAnalytics = async () => {
@@ -34,7 +23,6 @@
 
         // Check for required environment variables
   const apiKey = process.env['NEXT_PUBLIC_POSTHOG_KEY'];
->>>>>>> c31ede84
         if (!apiKey || apiKey === 'your_posthog_api_key_here') {
           if (process.env.NODE_ENV === 'development') {
             logWarn('⚠️ PostHog API key not configured. Add NEXT_PUBLIC_POSTHOG_KEY to .env.local');
