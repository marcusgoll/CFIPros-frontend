---
description: Streamlined Agent OS orchestrator for API contract-driven development with quality gates
version: 3.0
encoding: UTF-8
---

## Task Status Legend

⏳ Pending
🔄 In Progress
✅ Complete
⚠️ Blocked
❌ Failed

# Agent OS Orchestrator - Streamlined

Coordinates spec creation, task execution, and quality validation for API contract-driven development across distributed repositories.

## Inputs

### Option A: Feature Description

```yaml
feature_name: string
requirements: string
```

### Option B: External Brief (API Architect)

```yaml
api_contract: OpenAPI specification
backend_brief: Implementation instructions for backend repo
frontend_brief: Implementation instructions for frontend repo
integration_tests: Contract test definitions
```

## Core Instructions Used

- `@.agent-os/instructions/core/create-spec.md` - Creates spec with API contract
- `@.agent-os/instructions/core/create-tasks.md` - Generates task list
- `@.agent-os/instructions/core/execute-tasks.md` - Executes with quality gates
- `@.agent-os/instructions/core/complete-tasks.md` - Validates and completes

## Sub-Agents Used

Essential sub-agents:

- **test-runner** - Runs tests, lint, types, coverage
- **project-manager** - Tracks tasks and creates recaps
- **senior-code-reviewer** - Validates contract compliance and quality
- **git-workflow** - Handles branches, commits, and PRs with quality validation

## Configuration

```yaml
quality:
  coverage_min: 80
  lint_errors: 0
  type_errors: 0
  contract_tests: required
  black_formatting: 0 # Add Black formatting quality gate

api:
  contract_path: api-contracts/openapi.yaml
  contract_tests_in: spec.md

git:
  branch_prefix: feature/
  base_branch: main
  conventional_commits: true
```

## Workflow

```yaml
trigger: User provides API contract and briefs
output: Spec created from brief
```

0. **Process External Brief** (when provided)
   - Accept API contract (OpenAPI spec)
   - Store in api-contracts/openapi.yaml
   - Extract requirements for spec.md
   - Parse contract tests
   - Output: Spec folder with contract

### Phase 1: Specification

```yaml
trigger: User describes feature need
output: Spec with API contract
```

1. **Create Spec** (`create-spec.md`)
  Refer to the instructions located in this file:
@.agent-os/instructions/core/create-spec.md
   - Generate spec.md with requirements
   - Create api-contracts/openapi.yaml
   - Include contract tests in spec.md
   - Output: Complete specification

### Phase 2: Planning

```yaml
trigger: Spec approved
output: Task list with quality gates
```

2. **Create Tasks** (`create-tasks.md`)
Refer to the instructions located in this file:
@.agent-os/instructions/core/create-tasks.md
   - Load spec and API contract
   - Generate tasks.md
   - Include lint/type/test subtasks
   - Output: Executable task list

### Phase 3: Execution

```yaml
trigger: Ready to implement
output: Working code with quality validation
```

3. **Execute Tasks** (`execute-tasks.md`)
Refer to the instructions located in this file:
@.agent-os/instructions/core/execute-tasks.md
   - **Create feature branch** (`git-workflow`)
    **Use sub agent "git-workflow"**
     - Extract branch name from spec folder
     - Create and switch to feature branch
   - Load API contract
   - Execute each task
   - Run quality gates per task:
     - Contract tests from spec.md
     - Lint check (0 errors)
     - Type check (0 errors)
     - Test coverage (≥80%)
     - Black Formatting (0 errors) # Add Black formatting check
   - Update task status in tasks.md using the Task Status Legend
   - Output: Implemented features on feature branch

### Phase 4: Completion

```yaml
trigger: All tasks done
output: PR-ready code with quality validation
```

4. **Complete Tasks** (`complete-tasks.md`)
Refer to the instructions located in this file:
@.agent-os/instructions/core/complete-tasks.md
   - Run full quality validation (`test-runner`)
   **Use sub agent "test-runner"**
   - Verify contract compliance (`senior-code-reviewer`)
   - Use sub agent "senior-code-reviewer"
   - Generate coverage report
   - Create recap document (`project-manager`)
      - Use sub agent "project-manager"
   - Update @.agent-os/docs/api-contract as single source of api truth.
   - Update @.agent-os/product/roadmap.md in the workflow.
   - **Commit and create PR** (`git-workflow`)
      Use sub agent "git-workflow"
     - Commit with quality metrics
     - Push to remote
     - Create PR with contract reference
   - Output: PR ready for review

## Quality Gates

Each phase must pass before proceeding:

### Spec Quality Gate

- [ ] API contract defined (openapi.yaml)
- [ ] Contract tests included in spec.md
- [ ] Acceptance criteria clear

### Task Quality Gate

- [ ] All tasks reference API contract
- [ ] Quality subtasks included (lint, type, test)
- [ ] Tasks properly scoped

### Execution Quality Gate

- [ ] Contract tests passing
- [ ] Lint: 0 errors
- [ ] Types: 0 errors
- [ ] Coverage: ≥80%
- [ ] Black Formatting: 0 errors # Added missing Black formatting to quality gates

### Completion Quality Gate

- [ ] All tasks marked complete
- [ ] Full test suite passing
- [ ] API contract validated
- [ ] Recap document created
- [ ] Update @.agent-os/docs/api-contract as single source of api truth.
<<<<<<< HEAD
=======
- [ ] Update @.agent-os/product/roadmap.md in the workflow. # Added missing roadmap update in completion quality gate
>>>>>>> 063e0ff9

## Simple Commands

### Start New Feature

```
Create spec for [feature name]
```

→ Runs Phase 1: create-spec.md

### Plan Implementation

```
Create tasks for current spec
```

→ Runs Phase 2: create-tasks.md

### Begin Development

```
Execute tasks
```

→ Runs Phase 3: execute-tasks.md with quality gates

### Finalize Feature

```
Complete feature
```

→ Runs Phase 4: complete-tasks.md with validation

## Error Handling

### Quality Gate Failures

```yaml
on_lint_error:
  - Fix issues
  - Re-run validation
  - Cannot proceed until clean

on_test_failure:
  - Fix failing tests
  - Re-run suite
  - Must pass before continuing

on_contract_violation:
  - STOP immediately
  - Fix to match OpenAPI spec
  - Re-validate contract
```

### Blocking Issues

```yaml
on_blocker:
  - Document in tasks.md with ⚠️
  - Continue with other tasks if possible
  - Include in recap as known issue
```

## Outputs

### Per Feature

```
.agent-os/
├── specs/
│   └── YYYY-MM-DD-feature/
│       ├── spec.md              # Requirements with contract tests
│       ├── spec-lite.md          # Summary
│       ├── tasks.md              # Task tracking
│       ├── api-contracts/
│       │   └── openapi.yaml      # API specification
│       └── coverage-report.html  # Test coverage
└── recaps/
    └── YYYY-MM-DD-feature.md     # Completion summary
```

## What This DOESN'T Do

The following are handled elsewhere, not in this orchestrator:

### Handled by CI/CD

- Build and deployment
- Environment promotion
- Release tagging
- Changelog generation

### Handled by Git Platform

- PR creation and review
- Branch protection
- Merge policies
- Code review assignments

### Handled by Separate Processes

- Roadmap updates (manual)
- Standards updates (as needed)
- Cross-repo coordination (manual)

## Usage Examples

### Example 1: Simple Feature (Internal)

```
User: Create spec for user login
Claude: [Creates spec with API contract]

User: Create tasks
Claude: [Generates tasks.md]

User: Execute tasks
Claude: [Creates branch: feature/user-login]
Claude: [Implements with quality gates]
→ Contract tests ✅
→ Lint ✅
→ Types ✅
→ Coverage 85% ✅
→ Black Formatting ✅ # Example of Black formatting check

User: Complete feature
Claude: [Validates and commits]
→ Commit: "feat: implement user login per API contract"
→ PR #45 created: https://github.com/org/repo/pull/45
→ Feature ready for review
```

### Example 2: External Brief (API Architect)

```
User: Process this backend brief for ACS Code Directory:
[Provides API contract + backend/frontend briefs]

Claude: [Creates spec from brief]
→ Stores contract in api-contracts/openapi.yaml
→ Extracts requirements to spec.md
→ Includes contract tests

User: Create tasks
Claude: [Generates tasks from contract]
→ Backend tasks: 5 endpoints, DB queries
→ Integration tasks: Contract validation

User: Execute tasks
Claude: [Implements per brief instructions]
→ Note: Backend and Frontend repos work in parallel
→ Backend: FastAPI endpoints with Supabase

User: Complete feature
Claude: [Full validation and PR]
→ Contract compliance verified
→ Quality gates passed
→ PRs created in both repos
```

### Example 3: With Quality Issues

```
User: Execute tasks
Claude: [Creates branch: feature/user-auth]
Claude: [Implements task 1]
→ Contract tests ✅
→ Lint ❌ 3 errors
[Fixes lint errors]
→ Lint ✅
→ Types ❌ 1 error
[Fixes type error]
→ Types ✅
→ Coverage 75% ❌
[Adds more tests]
→ Coverage 82% ✅
→ Black Formatting ✅ # Example of Black formatting check
→ Task 1 complete

User: Complete feature
Claude: [Quality validation]
→ All checks pass ✅
Claude: [Git workflow]
→ Commit with metrics
→ Push to origin
→ PR created with quality report
```<|MERGE_RESOLUTION|>--- conflicted
+++ resolved
@@ -196,10 +196,7 @@
 - [ ] API contract validated
 - [ ] Recap document created
 - [ ] Update @.agent-os/docs/api-contract as single source of api truth.
-<<<<<<< HEAD
-=======
-- [ ] Update @.agent-os/product/roadmap.md in the workflow. # Added missing roadmap update in completion quality gate
->>>>>>> 063e0ff9
+- [ ] Update @.agent-os/product/roadmap.md in the workflow.
 
 ## Simple Commands
 
